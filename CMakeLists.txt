cmake_minimum_required(VERSION 3.12)
project(SIRIUS)

if(POLICY CMP0074)
  # allow {module}_ROOT variables to be set
  cmake_policy(SET CMP0074 NEW)
endif()

# set language and standard
enable_language(CXX Fortran)
set(CMAKE_CXX_STANDARD 11)

# user variables
set(CREATE_PYTHON_MODULE OFF CACHE BOOL "create sirius python module")
set(CREATE_FORTRAN_BINDINGS ON CACHE BOOL "build Fortran bindings")
set(BUILD_DOCS OFF CACHE BOOL "build doxygen doc")
set(USE_ELPA OFF CACHE BOOL "use scalapack")
set(USE_MAGMA OFF CACHE BOOL "use MAGMA")
set(USE_CUDA OFF CACHE BOOL "use CUDA")
set(USE_ROCM OFF CACHE BOOL "use ROCM AMD GPU code")
set(USE_NVTX OFF CACHE BOOL "use Nvidia profiling tools library")
set(USE_VDWXC OFF CACHE BOOL "use libvdwxc for van der Walls corrections")
set(USE_MKL OFF CACHE BOOL "use Intel MKL")
set(USE_CRAY_LIBSCI OFF CACHE BOOL "use LAPACK/SCALAPACK from Cray LIBSCI")
set(USE_SCALAPACK OFF CACHE BOOL "use scalapack")
set(USE_COSMA OFF CACHE BOOL "use COSMA")
set(BUILD_TESTS OFF CACHE BOOL "build tests")
set(GPU_MODEL "none" CACHE STRING "The target GPU architecture; one of {none,P100,V100,G10x0}")
set(DEBUG_MEMORY_POOL OFF CACHE BOOL "explicit debugging of memory pool")
set(USE_OPENMP ON CACHE BOOL "use OpenMP")
set(PYTHON2 OFF CACHE STRING "Use Python 2.7")
set(USE_TIMER ON CACHE BOOL "measure execution of functions with timer")

set_property(CACHE GPU_MODEL PROPERTY STRINGS "none" "P100" "V100" "G10x0")

# include custom defined FindPackage modules
set(CMAKE_MODULE_PATH "${PROJECT_SOURCE_DIR}/cmake/modules")
include(GitSubmodule)
list(APPEND CMAKE_PREFIX_PATH $ENV{CMAKE_PREFIX_PATH})

if(PYTHON2)
  # force cmake to use python2
  set(PYBIND11_PYTHON_VERSION 2.7)
  find_package(Python2 REQUIRED)
  set(PYTHON_EXECUTABLE ${Python2_EXECUTABLE})
else()
  find_package(Python3 REQUIRED)
  set(PYTHON_EXECUTABLE ${Python3_EXECUTABLE})
endif()

# Set release as the default build type.
if (NOT CMAKE_BUILD_TYPE)
  set(CMAKE_BUILD_TYPE release CACHE STRING "Choose the type of build." FORCE)
  # Set the possible values of build type for cmake-gui
  set_property(CACHE CMAKE_BUILD_TYPE PROPERTY STRINGS "debug" "release" "relwithdebinfo")
endif()

if(${CMAKE_CXX_COMPILER_ID} STREQUAL "GNU")
  set(CMAKE_CXX_FLAGS "${CMAKE_CXX_FLAGS} -Wall")
  set(CMAKE_CXX_FLAGS_DEBUG "-O0 -g -ggdb -DDEBUG")
  set(CMAKE_CXX_FLAGS_RELEASE "-O3 -DNDEBUG")
  set(CMAKE_CXX_FLAGS_RELWITHDEBINFO "-g -ggdb -O2")
elseif(${CMAKE_CXX_COMPILER_ID} STREQUAL "Intel")
  set(CMAKE_CXX_FLAGS "${CMAKE_CXX_FLAGS}")
  set(CMAKE_CXX_FLAGS_DEBUG "-O0 -g -DDEBUG")
  set(CMAKE_CXX_FLAGS_RELEASE "-O3 -DNDEBUG")
  set(CMAKE_CXX_FLAGS_RELWITHDEBINFO "-g -O2")
endif()

# generate compile_commands.json with compile commands for each target
set(CMAKE_EXPORT_COMPILE_COMMANDS "YES")

if(DEBUG_MEMORY_POOL)
  add_definitions("-D__DEBUG_MEMORY_POOL")
endif()

if(USE_SCALAPACK)
  add_definitions("-D__SCALAPACK")
endif()

if (USE_TIMER)
  add_definitions("-D__USE_TIMER")
  add_definitions("-D__PROFILE")
  add_definitions("-D__PROFILE_TIME")
endif()

find_package(MPI REQUIRED)
find_package(GSL REQUIRED)
set(SYSTEM_LIBRARIES "${SYSTEM_LIBRARIES};${GSL_LIBRARY}")

if(USE_MKL)
  set(USE_MKL_SHARED_LIBS On) # link against shared MKL libraries
  find_package(MKL REQUIRED)
  include_directories(BEFORE ${MKL_INCLUDE_DIR})
elseif(USE_CRAY_LIBSCI)
  if(USE_MKL)
    message(FATAL_ERROR "CANNOT USE_CRAY_LIBSCI _AND_ USE_MKL, use one of them.")
  endif()
  find_package(CRAY_LIBSCI REQUIRED)
  set(SYSTEM_LIBRARIES "${SYSTEM_LIBRARIES};${CRAY_LIBSCI_LIBRARIES}")
else()
  find_package(LAPACK REQUIRED)
  if(USE_SCALAPACK)
    find_package(SCALAPACK REQUIRED) # just sets scalapack_DIR
    #include_directories(BEFORE ${SCALAPACK_INCLUDE_DIR})
    set(SYSTEM_LIBRARIES "${SYSTEM_LIBRARIES};${SCALAPACK_LIBRARIES}")
  endif()
endif()

find_package(FFTW REQUIRED)
if (USE_OPENMP)
  find_package(OpenMP REQUIRED)
endif()
find_package(LibXC 3.0.0 REQUIRED)
find_package(LibSPG REQUIRED)
find_package(HDF5 REQUIRED C HL)


if(USE_ELPA)
  find_package(Elpa REQUIRED)
  include_directories(BEFORE SYSTEM "${ELPA_INCLUDE_DIR}")
  set(SYSTEM_LIBRARIES "${SYSTEM_LIBRARIES};${ELPA_LIBRARIES}")
  add_definitions("-D__ELPA")
endif(USE_ELPA)

if(USE_CUDA)
  enable_language(CUDA)
  find_package(CUDA)
  add_definitions("-D__GPU")
  add_definitions("-D__CUDA")
  include_directories(BEFORE SYSTEM ${CUDA_INCLUDE_DIRS})
  set(SYSTEM_LIBRARIES "${SYSTEM_LIBRARIES};${CUDA_LIBRARIES};${CUDA_CUBLAS_LIBRARIES};${CUDA_CUFFT_LIBRARIES};${CUDA_cusolver_LIBRARY}")

  if(GPU_MODEL MATCHES "P100")
    message("set nvcc flags for P100")
    set(CMAKE_CUDA_FLAGS "${CMAKE_CUDA_FLAGS} -arch=sm_60")
  elseif(GPU_MODEL MATCHES "V100")
    message("set nvcc flags for V100")
    set(CMAKE_CUDA_FLAGS "${CMAKE_CUDA_FLAGS} -arch=sm_70")
  elseif(GPU_MODEL MATCHES "G10x0")
    message("set nvcc flags for geforce 1000")
    set(CMAKE_CUDA_FLAGS "${CMAKE_CUDA_FLAGS} -arch=sm_61")
  endif()

  if(USE_NVTX)
    add_definitions("-D__CUDA_NVTX")
    set(SYSTEM_LIBRARIES "${SYSTEM_LIBRARIES};-lnvToolsExt")
  endif()
endif(USE_CUDA)

if(USE_MAGMA)
  if(NOT USE_CUDA)
    message(FATAL_ERROR "MAGMA depends on Cuda, must enable Cuda or disable MAGMA")
  endif(NOT USE_CUDA)
  find_package(MAGMA)
  add_definitions("-D__MAGMA")
  include_directories(BEFORE SYSTEM ${MAGMA_INCLUDE_DIR})
  set(SYSTEM_LIBRARIES "${SYSTEM_LIBRARIES};${MAGMA_LIBRARIES}")
endif(USE_MAGMA)

if(USE_CUDA AND USE_ROCM)
  message(FATAL_ERROR "USE_CUDA and USE_ROCM must not be enabled at the same time!")
endif()

if(USE_ROCM)
    message(STATUS "WARNING: ROCM enabled, prototype feature! Only limited functionality available.")
    find_package(ROCM COMPONENTS rocfft hipblas)
    if(NOT ${ROCM_HIP_PLATFORM} STREQUAL hcc)
  message(FATAL_ERROR "Compilation on Nvidia platform not supported with ROCM enabled!")
    endif()
    add_definitions("-D__GPU")
    add_definitions("-D__ROCM")
    add_definitions(${ROCM_DEFINITIONS})
    include_directories(${ROCM_INCLUDE_DIRS})
    add_subdirectory(src/SDDK/GPU/hipblas_port)
    include_directories(src/SDDK/GPU/hipblas_port)
endif()

# Append the installation path to CMAKE_PREFIX_PATH.
#
if(USE_COSMA)
    find_package(cosma REQUIRED)
endif()

# add required libraries
set(SYSTEM_LIBRARIES "${SYSTEM_LIBRARIES};${MPI_CXX_LIBRARIES};${LIBXC_LIBRARIES};${LIBSPG_LIBRARIES}")


# include library headers
include_directories(BEFORE SYSTEM ${FFTW_INCLUDE_DIR})
include_directories(BEFORE SYSTEM ${LIBXC_INCLUDE_DIR})
include_directories(BEFORE SYSTEM ${LIBSPG_INCLUDE_DIR})
include_directories(BEFORE SYSTEM ${HDF5_INCLUDE_DIR})
include_directories(BEFORE SYSTEM ${MPI_C_INCLUDE_DIRS})
include_directories(BEFORE SYSTEM ${GSL_INCLUDE_DIRS})

if(USE_VDWXC)
  find_package(LibVDWXC 0.3.0 REQUIRED)
  include_directories(${LIBVDWXC_INCLUDE_DIR})
  set(SYSTEM_LIBRARIES "${SYSTEM_LIBRARIES};${LIBVDWXC_LIBRARIES}")
  add_definitions("-DUSE_VDWXC")
endif(USE_VDWXC)

# project header locations
include_directories(BEFORE src)
include_directories(BEFORE src/SDDK)

# configure generation of the version header
add_custom_command(
  OUTPUT _always_rebuild
  COMMAND true
  )

# handle the generation of the version.hpp file
add_custom_command(
  OUTPUT version.hpp-test
  DEPENDS _always_rebuild
  COMMAND ${PYTHON_EXECUTABLE} ${CMAKE_SOURCE_DIR}/make_version_hpp.py ${CMAKE_SOURCE_DIR}/VERSION > version.hpp-test
  )
set(version_hpp_path src/version.hpp)
add_custom_command(
  OUTPUT ${version_hpp_path}
  DEPENDS version.hpp-test
  COMMAND ${CMAKE_COMMAND} -E copy_if_different version.hpp-test ${version_hpp_path}
  )

add_custom_target(generate_version_hpp DEPENDS ${version_hpp_path})

# handle the generation of runtime_options_json.hpp file
add_custom_command(
  OUTPUT runtime_options_json.hpp-test
  DEPENDS _always_rebuild
  COMMAND ${CMAKE_SOURCE_DIR}/generate_options_header_file.sh $(CMAKE_SOURCE_DIR)/src/options.json > runtime_options_json.hpp-test
  )

set(runtime_options_json_path src/runtime_options_json.hpp)
add_custom_command(
  OUTPUT ${runtime_options_json_path}-test
  DEPENDS _always_rebuild
  COMMAND ${CMAKE_SOURCE_DIR}/generate_options_header_file.sh ${CMAKE_SOURCE_DIR}/src/options.json > ${runtime_options_json_path}-test
  )
add_custom_command(
  OUTPUT ${runtime_options_json_path}
  DEPENDS ${runtime_options_json_path}-test
  COMMAND ${CMAKE_COMMAND} -E copy_if_different ${runtime_options_json_path}-test ${runtime_options_json_path}
  )

add_custom_target(runtime_options_json_hpp DEPENDS ${runtime_options_json_path})

include_directories(BEFORE ${PROJECT_BINARY_DIR}/src)

MACRO(SIRIUS_SETUP_TARGET _target)

  add_dependencies(${_target} sirius)
  add_dependencies(${_target} generate_version_hpp)
  add_dependencies(${_target} runtime_options_json_hpp)

  target_link_libraries(${_target} PRIVATE "${sirius_location};${SYSTEM_LIBRARIES};${HDF5_C_LIBRARIES};${HDF5_C_HL_LIBRARIES}")
  if(USE_MKL)
    if(CMAKE_CXX_COMPILER_ID MATCHES "GNU")
      target_link_libraries(${_target} PRIVATE "-Wl,--no-as-needed;${MKL_LIBRARIES}")
    elseif(CMAKE_CXX_COMPILER_ID MATCHES "Intel")
      target_link_libraries(${_target} PRIVATE "${MKL_LIBRARIES}")
    else()
      message(FATAL_ERROR "Unsupported compiler")
    endif()
  else()
    target_link_libraries(${_target} PRIVATE "${LAPACK_LIBRARIES};${FFTW_LIBRARIES}")
  endif()

  if(USE_ROCM)
    target_link_libraries(${_target} PRIVATE sirius_rocm sirius_rocm_interface hipblas_port ${ROCM_LIBRARIES})
  endif()

  if(OpenMP_CXX_FOUND)
    target_link_libraries(${_target} PUBLIC OpenMP::OpenMP_CXX)
  endif()

<<<<<<< HEAD
  if(USE_COSMA)
    target_link_libraries(${_target} PRIVATE cosma::cosma)
=======
  if(HAVE_LIBVDW_WITH_MPI)
    target_compile_definitions(${_target} PUBLIC -D__HAVE_VDWXC_MPI)
>>>>>>> c09ca9a1
  endif()

  # target_link_libraries(${_target} PRIVATE GSL::gsl)

  if(CMAKE_CXX_COMPILER_ID MATCHES "GNU")
    target_link_libraries(${_target} PRIVATE "-lgfortran")
  endif()
ENDMACRO()

# sirius library
add_subdirectory(src)
set(sirius_location $<TARGET_FILE:sirius>)

# applications
if(BUILD_TESTS)
  add_subdirectory(apps/tests)
  add_subdirectory(apps/unit_tests)
endif(BUILD_TESTS)

add_subdirectory(apps/atoms)
add_subdirectory(apps/dft_loop)
add_subdirectory(apps/upf)
add_subdirectory(apps/utils)
add_subdirectory(python_module)
add_subdirectory(doc)<|MERGE_RESOLUTION|>--- conflicted
+++ resolved
@@ -276,13 +276,12 @@
     target_link_libraries(${_target} PUBLIC OpenMP::OpenMP_CXX)
   endif()
 
-<<<<<<< HEAD
   if(USE_COSMA)
     target_link_libraries(${_target} PRIVATE cosma::cosma)
-=======
+  endif()
+
   if(HAVE_LIBVDW_WITH_MPI)
     target_compile_definitions(${_target} PUBLIC -D__HAVE_VDWXC_MPI)
->>>>>>> c09ca9a1
   endif()
 
   # target_link_libraries(${_target} PRIVATE GSL::gsl)
