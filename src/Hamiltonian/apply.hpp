--- conflicted
+++ resolved
@@ -98,59 +98,6 @@
         return;
     }
 
-<<<<<<< HEAD
-    for (int i = 0; i < kp__->beta_projectors().num_chunks(); i++) {
-        /* generate beta-projectors for a block of atoms */
-        kp__->beta_projectors().generate(i);
-        /* non-collinear case */
-        if (ispn__ == 2) {
-            for (int ispn = 0; ispn < 2; ispn++) {
-
-                auto beta_phi = kp__->beta_projectors().inner<T>(i, phi__, ispn, N__, n__);
-                if (ctx_.control().print_checksum_ && kp__->comm().rank() == 0) {
-                    std::stringstream s;
-                    s << "<beta|phi_" << ispn << ">";
-                    auto cs = beta_phi.checksum();
-                    utils::print_checksum(s.str(), cs);
-                }
-
-                if (hphi__) {
-                    /* apply diagonal spin blocks */
-                    D().apply(i, ispn, *hphi__, N__, n__, kp__->beta_projectors(), beta_phi);
-                    /* apply non-diagonal spin blocks */
-                    /* xor 3 operator will map 0 to 3 and 1 to 2 */
-                    D().apply(i, ispn ^ 3, *hphi__, N__, n__, kp__->beta_projectors(), beta_phi);
-                }
-
-                if (sphi__) {
-                    /* apply Q operator (diagonal in spin) */
-                    Q().apply(i, ispn, *sphi__, N__, n__, kp__->beta_projectors(), beta_phi);
-                    /* apply non-diagonal spin blocks */
-                    if (ctx_.so_correction()) {
-                        Q().apply(i, ispn ^ 3, *sphi__, N__, n__, kp__->beta_projectors(), beta_phi);
-                    }
-                }
-            }
-        } else { /* non-magnetic or collinear case */
-
-            auto beta_phi = kp__->beta_projectors().inner<T>(i, phi__, ispn__, N__, n__);
-            if (ctx_.control().print_checksum_ && kp__->comm().rank() == 0) {
-                std::stringstream s;
-                s << "<beta|phi_" << ispn__ << ">";
-                auto cs = beta_phi.checksum();
-                utils::print_checksum(s.str(), cs);
-            }
-
-            if (hphi__) {
-                D().apply(i, ispn__, *hphi__, N__, n__, kp__->beta_projectors(), beta_phi);
-            }
-
-            if (sphi__) {
-                Q().apply(i, ispn__, *sphi__, N__, n__, kp__->beta_projectors(), beta_phi);
-            }
-        }
-    }
-=======
     apply_non_local_d_q<T>(spin_range(ispn__), N__, n__, kp__->beta_projectors(), phi__, &D(), hphi__, &Q(), sphi__);
 
     //for (int i = 0; i < kp__->beta_projectors().num_chunks(); i++) {
@@ -204,7 +151,6 @@
     //        }
     //    }
     //}
->>>>>>> d4b5f4ec
 
     /* apply the hubbard potential if relevant */
     if (ctx_.hubbard_correction() && !ctx_.gamma_point() && (hphi__ != NULL)) {
@@ -1222,8 +1168,4 @@
     //        }
     //    }
     //}
-<<<<<<< HEAD
 }
-=======
-}
->>>>>>> d4b5f4ec
