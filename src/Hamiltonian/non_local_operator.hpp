// Copyright (c) 2013-2017 Anton Kozhevnikov, Thomas Schulthess
// All rights reserved.
//
// Redistribution and use in source and binary forms, with or without modification, are permitted provided that
// the following conditions are met:
//
// 1. Redistributions of source code must retain the above copyright notice, this list of conditions and the
//    following disclaimer.
// 2. Redistributions in binary form must reproduce the above copyright notice, this list of conditions
//    and the following disclaimer in the documentation and/or other materials provided with the distribution.
//
// THIS SOFTWARE IS PROVIDED BY THE COPYRIGHT HOLDERS AND CONTRIBUTORS "AS IS" AND ANY EXPRESS OR IMPLIED
// WARRANTIES, INCLUDING, BUT NOT LIMITED TO, THE IMPLIED WARRANTIES OF MERCHANTABILITY AND FITNESS FOR A
// PARTICULAR PURPOSE ARE DISCLAIMED. IN NO EVENT SHALL THE COPYRIGHT HOLDER OR CONTRIBUTORS BE LIABLE FOR
// ANY DIRECT, INDIRECT, INCIDENTAL, SPECIAL, EXEMPLARY, OR CONSEQUENTIAL DAMAGES (INCLUDING, BUT NOT LIMITED TO,
// PROCUREMENT OF SUBSTITUTE GOODS OR SERVICES; LOSS OF USE, DATA, OR PROFITS; OR BUSINESS INTERRUPTION) HOWEVER
// CAUSED AND ON ANY THEORY OF LIABILITY, WHETHER IN CONTRACT, STRICT LIABILITY, OR TORT (INCLUDING NEGLIGENCE OR
// OTHERWISE) ARISING IN ANY WAY OUT OF THE USE OF THIS SOFTWARE, EVEN IF ADVISED OF THE POSSIBILITY OF SUCH DAMAGE.

/** \file non_local_operator.hpp
 *
 *  \brief Contains declaration and implementation of sirius::Non_local_operator class.
 */

#ifndef __NON_LOCAL_OPERATOR_HPP__
#define __NON_LOCAL_OPERATOR_HPP__

#include "Beta_projectors/beta_projectors.hpp"

namespace sirius {

/// Non-local part of the Hamiltonian and S-operator in the pseudopotential method.
template <typename T>
class Non_local_operator
{
  protected:
    Simulation_context const& ctx_;

    device_t pu_;

    int packed_mtrx_size_;

    mdarray<int, 1> packed_mtrx_offset_;

    /// Non-local operator matrix.
    mdarray<T, 2> op_;

    mdarray<T, 1> work_;

    bool is_null_{false};

    /* copy assigment operrator is forbidden */
    Non_local_operator& operator=(Non_local_operator const& src) = delete;
    /* copy constructor is forbidden */
    Non_local_operator(Non_local_operator const& src) = delete;

  public:
    Non_local_operator(Simulation_context const& ctx__)
        : ctx_(ctx__)
    {
        PROFILE("sirius::Non_local_operator::Non_local_operator");
        pu_                 = this->ctx_.processing_unit();
        auto& uc            = this->ctx_.unit_cell();
        packed_mtrx_offset_ = mdarray<int, 1>(uc.num_atoms());
        packed_mtrx_size_   = 0;
        for (int ia = 0; ia < uc.num_atoms(); ia++) {
            int nbf                 = uc.atom(ia).mt_basis_size();
            packed_mtrx_offset_(ia) = packed_mtrx_size_;
            packed_mtrx_size_ += nbf * nbf;
        }

        switch (pu_) {
            case device_t::GPU: {
                packed_mtrx_offset_.allocate(memory_t::device).copy_to(memory_t::device);
                break;
            }
            case device_t::CPU: {
                break;
            }
        }
    }

    ~Non_local_operator()
    {
    }

    /// Apply chunk of beta-projectors to all wave functions.
    inline void apply(int chunk__, int ispn_block__, Wave_functions& op_phi__, int idx0__, int n__,
                      Beta_projectors_base& beta__, matrix<T>& beta_phi__);

    /// Apply beta projectors from one atom in a chunk of beta projectors to all wave-functions.
    inline void apply(int chunk__, int ia__, int ispn_block__, Wave_functions& op_phi__, int idx0__, int n__,
                      Beta_projectors_base& beta__, matrix<T>& beta_phi__);

    inline T operator()(int xi1__, int xi2__, int ia__)
    {
        return (*this)(xi1__, xi2__, 0, ia__);
    }

    inline T operator()(int xi1__, int xi2__, int ispn__, int ia__)
    {
        int nbf = this->ctx_.unit_cell().atom(ia__).mt_basis_size();
        return op_(packed_mtrx_offset_(ia__) + xi2__ * nbf + xi1__, ispn__);
    }
};

template <>
inline void Non_local_operator<double_complex>::apply(int chunk__, int ispn_block__, Wave_functions& op_phi__,
                                                      int idx0__, int n__, Beta_projectors_base& beta__,
                                                      matrix<double_complex>& beta_phi__)
{
    PROFILE("sirius::Non_local_operator::apply");

    if (is_null_) {
        return;
    }

    int jspn = ispn_block__ & 1;

    auto& beta_gk     = beta__.pw_coeffs_a();
    int num_gkvec_loc = beta__.num_gkvec_loc();
    int nbeta         = beta__.chunk(chunk__).num_beta_;

    if (static_cast<size_t>(nbeta * n__) > work_.size()) {
        work_ = mdarray<double_complex, 1>(nbeta * n__);
        if (pu_ == device_t::GPU) {
            work_.allocate(memory_t::device);
        }
    }
    /* setup linear algebra parameters */
    memory_t mem{memory_t::none};
    linalg_t la{linalg_t::none};
    switch (pu_) {
        case device_t::CPU: {
            mem = memory_t::host;
            la  = linalg_t::blas;
            break;
        }
        case device_t::GPU: {
            mem = memory_t::device;
            la  = linalg_t::cublas;
            break;
        }
    }

    /* compute O * <beta|phi> for atoms in a chunk */
    #pragma omp parallel for
    for (int i = 0; i < beta__.chunk(chunk__).num_atoms_; i++) {
        /* number of beta functions for a given atom */
<<<<<<< HEAD
        int nbf  = beta_.chunk(chunk__).desc_(beta_desc_idx::nbf, i);
        int offs = beta_.chunk(chunk__).desc_(beta_desc_idx::offset, i);
        int ia   = beta_.chunk(chunk__).desc_(beta_desc_idx::ia, i);
        if (nbf != 0) {
            linalg2(la).gemm('N', 'N', nbf, n__, nbf, &linalg_const<double_complex>::one(),
                             op_.at(mem, packed_mtrx_offset_(ia), ispn_block__), nbf,
                             beta_phi__.at(mem, offs, 0), nbeta,
                             &linalg_const<double_complex>::zero(),
                             work_.at(mem, offs), nbeta, stream_id(omp_get_thread_num()));
        }
    }
        //switch (pu_) {
        //    case CPU: {
        //        linalg<CPU>::gemm(0, 0, nbf, n__, nbf, op_.at<CPU>(packed_mtrx_offset_(ia), ispn_block__), nbf,
        //                          beta_phi__.at<CPU>(offs, 0), nbeta, work_.at<CPU>(offs), nbeta);

        //        break;
        //    }
        //    case GPU: {
        //        #ifdef __GPU
        //        linalg<GPU>::gemm(0, 0, nbf, n__, nbf, op_.at<GPU>(packed_mtrx_offset_(ia), ispn_block__), nbf,
        //                          beta_phi__.at<GPU>(offs, 0), nbeta, work_.at<GPU>(offs), nbeta, omp_get_thread_num());
        //        #endif
        //        break;
        //    }
        //}
=======
        int nbf  = beta__.chunk(chunk__).desc_(beta_desc_idx::nbf, i);
        int offs = beta__.chunk(chunk__).desc_(beta_desc_idx::offset, i);
        int ia   = beta__.chunk(chunk__).desc_(beta_desc_idx::ia, i);
        linalg2(la).gemm('N', 'N', nbf, n__, nbf, &linalg_const<double_complex>::one(),
                         op_.at(mem, packed_mtrx_offset_(ia), ispn_block__), nbf, beta_phi__.at(mem, offs, 0), nbeta,
                         &linalg_const<double_complex>::zero(), work_.at(mem, offs), nbeta,
                         stream_id(omp_get_thread_num()));
    }
>>>>>>> 35abb3e6
    switch (pu_) {
        case device_t::GPU: {
#ifdef __GPU
            /* wait for previous zgemms */
            #pragma omp parallel
            acc::sync_stream(stream_id(omp_get_thread_num()));
#endif
            break;
        }
        case device_t::CPU: {
            break;
        }
    }

    /* compute <G+k|beta> * O * <beta|phi> and add to op_phi */
    linalg2(ctx_.blas_linalg_t()).gemm('N', 'N', num_gkvec_loc, n__, nbeta,
                                       &linalg_const<double_complex>::one(),
                                       beta_gk.at(mem), num_gkvec_loc, work_.at(mem), nbeta,
                                       &linalg_const<double_complex>::one(),
                                       op_phi__.pw_coeffs(jspn).prime().at(op_phi__.preferred_memory_t(), 0, idx0__),
                                       op_phi__.pw_coeffs(jspn).prime().ld());

    switch (pu_) {
        case device_t::GPU: {
#ifdef __GPU
            acc::sync_stream(stream_id(-1));
#endif
            break;
        }
        case device_t::CPU: {
            break;
        }
    }
}

template <>
inline void Non_local_operator<double_complex>::apply(int chunk__, int ia__, int ispn_block__, Wave_functions& op_phi__,
                                                      int idx0__, int n__, Beta_projectors_base& beta__,
                                                      matrix<double_complex>& beta_phi__)
{
    int jspn = ispn_block__ & 1;

    auto& beta_gk     = beta__.pw_coeffs_a();
    int num_gkvec_loc = beta__.num_gkvec_loc();
    int nbeta         = beta__.chunk(chunk__).num_beta_;

    if (static_cast<size_t>(nbeta * n__) > work_.size()) {
        work_ = mdarray<double_complex, 1>(nbeta * n__);
        if (pu_ == device_t::GPU) {
            work_.allocate(memory_t::device);
        }
    }

    int nbf  = beta__.chunk(chunk__).desc_(beta_desc_idx::nbf, ia__);
    int offs = beta__.chunk(chunk__).desc_(beta_desc_idx::offset, ia__);
    int ia   = beta__.chunk(chunk__).desc_(beta_desc_idx::ia, ia__);

<<<<<<< HEAD
    if (nbf == 0) {
        return;
    }

    work_.zero();
=======
    /* setup linear algebra parameters */
    memory_t mem{memory_t::none};
    linalg_t la{linalg_t::none};
>>>>>>> 35abb3e6
    switch (pu_) {
        case device_t::CPU: {
            mem = memory_t::host;
            la  = linalg_t::blas;
            break;
        }
        case device_t::GPU: {
            mem = memory_t::device;
            la  = linalg_t::cublas;
            break;
        }
    }

    linalg2(la).gemm('N', 'N', nbf, n__, nbf,
                     &linalg_const<double_complex>::one(),
                     op_.at(mem, packed_mtrx_offset_(ia), ispn_block__), nbf,
                     beta_phi__.at(mem, offs, 0), nbeta,
                     &linalg_const<double_complex>::zero(),
                     work_.at(mem), nbf);

    linalg2(ctx_.blas_linalg_t()).gemm('N', 'N', num_gkvec_loc, n__, nbf,
                                       &linalg_const<double_complex>::one(),
                                       beta_gk.at(mem, 0, offs), num_gkvec_loc,
                                       work_.at(mem), nbf,
                                       &linalg_const<double_complex>::one(),
                                       op_phi__.pw_coeffs(jspn).prime().at(op_phi__.preferred_memory_t(), 0, idx0__),
                                       op_phi__.pw_coeffs(jspn).prime().ld());
    switch (pu_) {
        case device_t::CPU: {
            break;
        }
        case device_t::GPU: {
#ifdef __GPU
            acc::sync_stream(stream_id(-1));
#endif
            break;
        }
    }
}

template <>
inline void Non_local_operator<double>::apply(int chunk__, int ispn_block__, Wave_functions& op_phi__, int idx0__,
                                              int n__, Beta_projectors_base& beta__, matrix<double>& beta_phi__)
{
    PROFILE("sirius::Non_local_operator::apply");

    if (is_null_) {
        return;
    }

    int jspn = ispn_block__ & 1;

    auto& beta_gk     = beta__.pw_coeffs_a();
    int num_gkvec_loc = beta__.num_gkvec_loc();
    int nbeta         = beta__.chunk(chunk__).num_beta_;

    if (static_cast<size_t>(nbeta * n__) > work_.size()) {
        work_ = mdarray<double, 1>(nbeta * n__);
        if (pu_ == device_t::GPU) {
            work_.allocate(memory_t::device);
        }
    }

    /* setup linear algebra parameters */
    memory_t mem{memory_t::none};
    linalg_t la{linalg_t::none};
    switch (pu_) {
        case device_t::CPU: {
            mem = memory_t::host;
            la  = linalg_t::blas;
            break;
        }
        case device_t::GPU: {
            mem = memory_t::device;
            la  = linalg_t::cublas;
            break;
        }
    }

    /* compute O * <beta|phi> for atoms in a chunk */
    #pragma omp parallel for
    for (int i = 0; i < beta__.chunk(chunk__).num_atoms_; i++) {
        /* number of beta functions for a given atom */
<<<<<<< HEAD
        int nbf  = beta_.chunk(chunk__).desc_(beta_desc_idx::nbf, i);
        int offs = beta_.chunk(chunk__).desc_(beta_desc_idx::offset, i);
        int ia   = beta_.chunk(chunk__).desc_(beta_desc_idx::ia, i);

        if (nbf != 0) {
            switch (pu_) {
                 case CPU: {
                     linalg<CPU>::gemm(0, 0, nbf, n__, nbf, op_.at<CPU>(packed_mtrx_offset_(ia), ispn_block__), nbf,
                                       beta_phi__.at<CPU>(offs, 0), nbeta, work_.at<CPU>(offs), nbeta);
                     break;
                 }
                 case GPU: {
                     #ifdef __GPU
                     linalg<GPU>::gemm(0, 0, nbf, n__, nbf, op_.at<GPU>(packed_mtrx_offset_(ia), ispn_block__), nbf,
                                       beta_phi__.at<GPU>(offs, 0), nbeta, work_.at<GPU>(offs), nbeta, omp_get_thread_num());
                     break;
                     #endif
                 }
            }
=======
        int nbf  = beta__.chunk(chunk__).desc_(beta_desc_idx::nbf, i);
        int offs = beta__.chunk(chunk__).desc_(beta_desc_idx::offset, i);
        int ia   = beta__.chunk(chunk__).desc_(beta_desc_idx::ia, i);
        linalg2(la).gemm('N', 'N', nbf, n__, nbf,
                         &linalg_const<double>::one(),
                         op_.at(mem, packed_mtrx_offset_(ia), ispn_block__), nbf,
                         beta_phi__.at(mem, offs, 0), nbeta,
                         &linalg_const<double>::zero(),
                         work_.at(mem, offs), nbeta,
                         stream_id(omp_get_thread_num()));
    }
    switch (pu_) {
        case device_t::GPU: {
#ifdef __GPU
            /* wait for previous zgemms */
            #pragma omp parallel
            acc::sync_stream(stream_id(omp_get_thread_num()));
#endif
            break;
        }
        case device_t::CPU: {
            break;
>>>>>>> 35abb3e6
        }
    }
    /* compute <G+k|beta> * O * <beta|phi> and add to op_phi */
    linalg2(ctx_.blas_linalg_t()).gemm('N', 'N', 2 * num_gkvec_loc, n__, nbeta,
                                       &linalg_const<double>::one(),
                                       reinterpret_cast<double*>(beta_gk.at(mem)), 2 * num_gkvec_loc,
                                       work_.at(mem), nbeta,
                                       &linalg_const<double>::one(),
                                       reinterpret_cast<double*>(op_phi__.pw_coeffs(jspn).prime().at(op_phi__.preferred_memory_t(), 0, idx0__)),
                                       2 * op_phi__.pw_coeffs(jspn).prime().ld());

    switch (pu_) {
        case device_t::GPU: {
#ifdef __GPU
            acc::sync_stream(stream_id(-1));
#endif
            break;
        }
        case device_t::CPU: {
            break;
        }
    }
}

template <>
inline void Non_local_operator<double>::apply(int chunk__, int ia__, int ispn_block__, Wave_functions& op_phi__,
                                              int idx0__, int n__, Beta_projectors_base& beta__,
                                              matrix<double>& beta_phi__)
{
    TERMINATE_NOT_IMPLEMENTED;
}

template <typename T>
class D_operator : public Non_local_operator<T>
{
  private:
    void initialize()
    {
        auto& uc = this->ctx_.unit_cell();

        for (int ia = 0; ia < uc.num_atoms(); ia++) {
            int nbf = uc.atom(ia).mt_basis_size();
            if (uc.atom(ia).type().spin_orbit_coupling()) {

                // the pseudo potential contains information about
                // spin orbit coupling so we use a different formula
                // Eq.19 PRB 71 115106 for calculating the D matrix

                // Note that the D matrices are stored and
                // calculated in the up-down basis already not the
                // (Veff,Bx,By,Bz) one.
                for (int xi2 = 0; xi2 < nbf; xi2++) {
                    for (int xi1 = 0; xi1 < nbf; xi1++) {
                        int idx = xi2 * nbf + xi1;
                        for (int s = 0; s < 4; s++) {
                            this->op_(this->packed_mtrx_offset_(ia) + idx, s) =
                                utils::zero_if_not_complex<T>(uc.atom(ia).d_mtrx_so(xi1, xi2, s));
                        }
                    }
                }
            } else {
                // No spin orbit coupling for this atom \f[D = D(V_{eff})
                // I + D(B_x) \sigma_x + D(B_y) sigma_y + D(B_z)
                // sigma_z\f] since the D matrices are calculated that
                // way.
                for (int xi2 = 0; xi2 < nbf; xi2++) {
                    for (int xi1 = 0; xi1 < nbf; xi1++) {
                        int idx = xi2 * nbf + xi1;
                        switch (this->ctx_.num_mag_dims()) {
                            case 3: {
                                double bx = uc.atom(ia).d_mtrx(xi1, xi2, 2);
                                double by = uc.atom(ia).d_mtrx(xi1, xi2, 3);
                                this->op_(this->packed_mtrx_offset_(ia) + idx, 2) =
                                    utils::zero_if_not_complex<T>(double_complex(bx, -by));
                                this->op_(this->packed_mtrx_offset_(ia) + idx, 3) =
                                    utils::zero_if_not_complex<T>(double_complex(bx, by));
                            }
                            case 1: {
                                double v  = uc.atom(ia).d_mtrx(xi1, xi2, 0);
                                double bz = uc.atom(ia).d_mtrx(xi1, xi2, 1);

                                this->op_(this->packed_mtrx_offset_(ia) + idx, 0) = v + bz;
                                this->op_(this->packed_mtrx_offset_(ia) + idx, 1) = v - bz;
                                break;
                            }
                            case 0: {
                                this->op_(this->packed_mtrx_offset_(ia) + idx, 0) = uc.atom(ia).d_mtrx(xi1, xi2, 0);
                                break;
                            }
                            default: {
                                TERMINATE("wrong number of magnetic dimensions");
                            }
                        }
                    }
                }
            }
        }

        if (this->ctx_.control().print_checksum_ && this->ctx_.comm().rank() == 0) {
            auto cs = this->op_.checksum();
            utils::print_checksum("D_operator", cs);
        }

        if (this->pu_ == device_t::GPU) {
            this->op_.allocate(memory_t::device).copy_to(memory_t::device);
        }
    }

  public:
    D_operator(Simulation_context const& ctx_)
        : Non_local_operator<T>(ctx_)
    {
        this->op_ = mdarray<T, 2>(this->packed_mtrx_size_, ctx_.num_mag_dims() + 1);
        this->op_.zero();
        /* D-matrix is complex in non-collinear case */
        if (ctx_.num_mag_dims() == 3) {
            assert((std::is_same<T, double_complex>::value));
        }
        initialize();
    }
};

template <typename T>
class Q_operator : public Non_local_operator<T>
{
  private:
    void initialize()
    {
        auto& uc = this->ctx_.unit_cell();
        for (int ia = 0; ia < uc.num_atoms(); ia++) {
            int iat = uc.atom(ia).type().id();
            if (!uc.atom_type(iat).augment()) {
                continue;
            }
            int nbf = uc.atom(ia).mt_basis_size();
            for (int xi2 = 0; xi2 < nbf; xi2++) {
                for (int xi1 = 0; xi1 < nbf; xi1++) {
                    /* The ultra soft pseudo potential has spin orbit coupling incorporated to it, so we
                       need to rotate the Q matrix */
                    if (this->ctx_.unit_cell().atom_type(iat).spin_orbit_coupling()) {
                        /* this is nothing else than Eq.18 of Ref PRB 71, 115106 */
                        for (auto si = 0; si < 2; si++) {
                            for (auto sj = 0; sj < 2; sj++) {

                                double_complex result(0, 0);

                                for (int xi2p = 0; xi2p < nbf; xi2p++) {
                                    if (uc.atom(ia).type().compare_index_beta_functions(xi2, xi2p)) {
                                        for (int xi1p = 0; xi1p < nbf; xi1p++) {
                                            /* The F coefficients are already "block diagonal" so we do a full
                                               summation. We actually rotate the q_matrices only */
                                            if (uc.atom(ia).type().compare_index_beta_functions(xi1, xi1p)) {
                                                result += this->ctx_.augmentation_op(iat).q_mtrx(xi1p, xi2p) *
                                                          (uc.atom(ia).type().f_coefficients(xi1, xi1p, sj, 0) *
                                                               uc.atom(ia).type().f_coefficients(xi2p, xi2, 0, si) +
                                                           uc.atom(ia).type().f_coefficients(xi1, xi1p, sj, 1) *
                                                               uc.atom(ia).type().f_coefficients(xi2p, xi2, 1, si));
                                            }
                                        }
                                    }
                                }

                                /* the order of the index is important */
                                const int ind = (si == sj) ? si : sj + 2;
                                /* this gives
                                   ind = 0 if si = up and sj = up
                                   ind = 1 if si = sj = down
                                   ind = 2 if si = down and sj = up
                                   ind = 3 if si = up and sj = down */
                                this->op_(this->packed_mtrx_offset_(ia) + xi2 * nbf + xi1, ind) =
                                    // type_wrapper<T>::bypass(result);
                                    utils::zero_if_not_complex<T>(result);
                            }
                        }
                    } else {
                        for (int ispn = 0; ispn < this->ctx_.num_spins(); ispn++) {
                            this->op_(this->packed_mtrx_offset_(ia) + xi2 * nbf + xi1, ispn) =
                                this->ctx_.augmentation_op(iat).q_mtrx(xi1, xi2);
                        }
                    }
                }
            }
        }
        if (this->ctx_.control().print_checksum_ && this->ctx_.comm().rank() == 0) {
            auto cs = this->op_.checksum();
            utils::print_checksum("Q_operator", cs);
        }

        if (this->pu_ == device_t::GPU) {
            this->op_.allocate(memory_t::device).copy_to(memory_t::device);
        }
    }

  public:
    Q_operator(Simulation_context const& ctx_)
        : Non_local_operator<T>(ctx_)
    {
        /* Q-operator is independent of spin if there is no spin-orbit; however, it simplifies the apply()
         * method if the Q-operator has a spin index */
        this->op_ = mdarray<T, 2>(this->packed_mtrx_size_, ctx_.num_mag_dims() + 1);
        this->op_.zero();
        initialize();
    }
};

template <typename T>
class P_operator : public Non_local_operator<T>
{
  public:
    P_operator(Simulation_context const& ctx_, mdarray<double_complex, 3>& p_mtrx__)
        : Non_local_operator<T>(ctx_)
    {
        /* Q-operator is independent of spin */
        this->op_ = mdarray<T, 2>(this->packed_mtrx_size_, 1);
        this->op_.zero();

        auto& uc = ctx_.unit_cell();
        for (int ia = 0; ia < uc.num_atoms(); ia++) {
            int iat = uc.atom(ia).type().id();
            if (!uc.atom_type(iat).augment()) {
                continue;
            }
            int nbf = uc.atom(ia).mt_basis_size();
            for (int xi2 = 0; xi2 < nbf; xi2++) {
                for (int xi1 = 0; xi1 < nbf; xi1++) {
                    this->op_(this->packed_mtrx_offset_(ia) + xi2 * nbf + xi1, 0) = -p_mtrx__(xi1, xi2, iat).real();
                }
            }
        }
        if (this->pu_ == device_t::GPU) {
            this->op_.allocate(memory_t::device);
            this->op_.copy_to(memory_t::device);
        }
    }
};

} // namespace sirius

#endif<|MERGE_RESOLUTION|>--- conflicted
+++ resolved
@@ -147,34 +147,6 @@
     #pragma omp parallel for
     for (int i = 0; i < beta__.chunk(chunk__).num_atoms_; i++) {
         /* number of beta functions for a given atom */
-<<<<<<< HEAD
-        int nbf  = beta_.chunk(chunk__).desc_(beta_desc_idx::nbf, i);
-        int offs = beta_.chunk(chunk__).desc_(beta_desc_idx::offset, i);
-        int ia   = beta_.chunk(chunk__).desc_(beta_desc_idx::ia, i);
-        if (nbf != 0) {
-            linalg2(la).gemm('N', 'N', nbf, n__, nbf, &linalg_const<double_complex>::one(),
-                             op_.at(mem, packed_mtrx_offset_(ia), ispn_block__), nbf,
-                             beta_phi__.at(mem, offs, 0), nbeta,
-                             &linalg_const<double_complex>::zero(),
-                             work_.at(mem, offs), nbeta, stream_id(omp_get_thread_num()));
-        }
-    }
-        //switch (pu_) {
-        //    case CPU: {
-        //        linalg<CPU>::gemm(0, 0, nbf, n__, nbf, op_.at<CPU>(packed_mtrx_offset_(ia), ispn_block__), nbf,
-        //                          beta_phi__.at<CPU>(offs, 0), nbeta, work_.at<CPU>(offs), nbeta);
-
-        //        break;
-        //    }
-        //    case GPU: {
-        //        #ifdef __GPU
-        //        linalg<GPU>::gemm(0, 0, nbf, n__, nbf, op_.at<GPU>(packed_mtrx_offset_(ia), ispn_block__), nbf,
-        //                          beta_phi__.at<GPU>(offs, 0), nbeta, work_.at<GPU>(offs), nbeta, omp_get_thread_num());
-        //        #endif
-        //        break;
-        //    }
-        //}
-=======
         int nbf  = beta__.chunk(chunk__).desc_(beta_desc_idx::nbf, i);
         int offs = beta__.chunk(chunk__).desc_(beta_desc_idx::offset, i);
         int ia   = beta__.chunk(chunk__).desc_(beta_desc_idx::ia, i);
@@ -183,7 +155,6 @@
                          &linalg_const<double_complex>::zero(), work_.at(mem, offs), nbeta,
                          stream_id(omp_get_thread_num()));
     }
->>>>>>> 35abb3e6
     switch (pu_) {
         case device_t::GPU: {
 #ifdef __GPU
@@ -241,17 +212,16 @@
     int offs = beta__.chunk(chunk__).desc_(beta_desc_idx::offset, ia__);
     int ia   = beta__.chunk(chunk__).desc_(beta_desc_idx::ia, ia__);
 
-<<<<<<< HEAD
     if (nbf == 0) {
         return;
     }
 
     work_.zero();
-=======
+
     /* setup linear algebra parameters */
     memory_t mem{memory_t::none};
     linalg_t la{linalg_t::none};
->>>>>>> 35abb3e6
+
     switch (pu_) {
         case device_t::CPU: {
             mem = memory_t::host;
@@ -335,30 +305,13 @@
     #pragma omp parallel for
     for (int i = 0; i < beta__.chunk(chunk__).num_atoms_; i++) {
         /* number of beta functions for a given atom */
-<<<<<<< HEAD
-        int nbf  = beta_.chunk(chunk__).desc_(beta_desc_idx::nbf, i);
-        int offs = beta_.chunk(chunk__).desc_(beta_desc_idx::offset, i);
-        int ia   = beta_.chunk(chunk__).desc_(beta_desc_idx::ia, i);
-
-        if (nbf != 0) {
-            switch (pu_) {
-                 case CPU: {
-                     linalg<CPU>::gemm(0, 0, nbf, n__, nbf, op_.at<CPU>(packed_mtrx_offset_(ia), ispn_block__), nbf,
-                                       beta_phi__.at<CPU>(offs, 0), nbeta, work_.at<CPU>(offs), nbeta);
-                     break;
-                 }
-                 case GPU: {
-                     #ifdef __GPU
-                     linalg<GPU>::gemm(0, 0, nbf, n__, nbf, op_.at<GPU>(packed_mtrx_offset_(ia), ispn_block__), nbf,
-                                       beta_phi__.at<GPU>(offs, 0), nbeta, work_.at<GPU>(offs), nbeta, omp_get_thread_num());
-                     break;
-                     #endif
-                 }
-            }
-=======
         int nbf  = beta__.chunk(chunk__).desc_(beta_desc_idx::nbf, i);
         int offs = beta__.chunk(chunk__).desc_(beta_desc_idx::offset, i);
         int ia   = beta__.chunk(chunk__).desc_(beta_desc_idx::ia, i);
+
+        if (nbf == 0) {
+            continue;
+        }
         linalg2(la).gemm('N', 'N', nbf, n__, nbf,
                          &linalg_const<double>::one(),
                          op_.at(mem, packed_mtrx_offset_(ia), ispn_block__), nbf,
@@ -378,7 +331,6 @@
         }
         case device_t::CPU: {
             break;
->>>>>>> 35abb3e6
         }
     }
     /* compute <G+k|beta> * O * <beta|phi> and add to op_phi */
