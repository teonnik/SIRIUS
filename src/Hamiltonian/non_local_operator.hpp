// Copyright (c) 2013-2017 Anton Kozhevnikov, Thomas Schulthess
// All rights reserved.
//
// Redistribution and use in source and binary forms, with or without modification, are permitted provided that
// the following conditions are met:
//
// 1. Redistributions of source code must retain the above copyright notice, this list of conditions and the
//    following disclaimer.
// 2. Redistributions in binary form must reproduce the above copyright notice, this list of conditions
//    and the following disclaimer in the documentation and/or other materials provided with the distribution.
//
// THIS SOFTWARE IS PROVIDED BY THE COPYRIGHT HOLDERS AND CONTRIBUTORS "AS IS" AND ANY EXPRESS OR IMPLIED
// WARRANTIES, INCLUDING, BUT NOT LIMITED TO, THE IMPLIED WARRANTIES OF MERCHANTABILITY AND FITNESS FOR A
// PARTICULAR PURPOSE ARE DISCLAIMED. IN NO EVENT SHALL THE COPYRIGHT HOLDER OR CONTRIBUTORS BE LIABLE FOR
// ANY DIRECT, INDIRECT, INCIDENTAL, SPECIAL, EXEMPLARY, OR CONSEQUENTIAL DAMAGES (INCLUDING, BUT NOT LIMITED TO,
// PROCUREMENT OF SUBSTITUTE GOODS OR SERVICES; LOSS OF USE, DATA, OR PROFITS; OR BUSINESS INTERRUPTION) HOWEVER
// CAUSED AND ON ANY THEORY OF LIABILITY, WHETHER IN CONTRACT, STRICT LIABILITY, OR TORT (INCLUDING NEGLIGENCE OR
// OTHERWISE) ARISING IN ANY WAY OUT OF THE USE OF THIS SOFTWARE, EVEN IF ADVISED OF THE POSSIBILITY OF SUCH DAMAGE.

/** \file non_local_operator.hpp
 *
 *  \brief Contains declaration and implementation of sirius::Non_local_operator class.
 */

#ifndef __NON_LOCAL_OPERATOR_HPP__
#define __NON_LOCAL_OPERATOR_HPP__

#include "Beta_projectors/beta_projectors.hpp"

namespace sirius {

/// Non-local part of the Hamiltonian and S-operator in the pseudopotential method.
class Non_local_operator
{
  protected:
    Simulation_context const& ctx_;

    device_t pu_;

    int packed_mtrx_size_;

    mdarray<int, 1> packed_mtrx_offset_;

    /// Non-local operator matrix.
    mdarray<double, 3> op_;

    bool is_null_{false};

    /* copy assigment operrator is forbidden */
    Non_local_operator& operator=(Non_local_operator const& src) = delete;
    /* copy constructor is forbidden */
    Non_local_operator(Non_local_operator const& src) = delete;

  public:
    /// Constructor.
    Non_local_operator(Simulation_context const& ctx__)
        : ctx_(ctx__)
    {
        PROFILE("sirius::Non_local_operator");

        pu_                 = this->ctx_.processing_unit();
        auto& uc            = this->ctx_.unit_cell();
        packed_mtrx_offset_ = mdarray<int, 1>(uc.num_atoms());
        packed_mtrx_size_   = 0;
        for (int ia = 0; ia < uc.num_atoms(); ia++) {
            int nbf                 = uc.atom(ia).mt_basis_size();
            packed_mtrx_offset_(ia) = packed_mtrx_size_;
            packed_mtrx_size_ += nbf * nbf;
        }

        switch (pu_) {
            case device_t::GPU: {
                packed_mtrx_offset_.allocate(memory_t::device).copy_to(memory_t::device);
                break;
            }
            case device_t::CPU: {
                break;
            }
        }
    }

    /// Apply chunk of beta-projectors to all wave functions.
    template <typename T>
    inline void apply(int chunk__, int ispn_block__, Wave_functions& op_phi__, int idx0__, int n__,
                      Beta_projectors_base& beta__, matrix<T>& beta_phi__);

    /// Apply beta projectors from one atom in a chunk of beta projectors to all wave-functions.
    template <typename T>
    inline void apply(int chunk__, int ia__, int ispn_block__, Wave_functions& op_phi__, int idx0__, int n__,
                      Beta_projectors_base& beta__, matrix<T>& beta_phi__);

    template <typename T>
    inline T value(int xi1__, int xi2__, int ia__)
    {
        return this->value<T>(xi1__, xi2__, 0, ia__);
    }

    template <typename T>
    inline T value(int xi1__, int xi2__, int ispn__, int ia__);
};

template<>
inline double Non_local_operator::value<double>(int xi1__, int xi2__, int ispn__, int ia__)
{
    int nbf = this->ctx_.unit_cell().atom(ia__).mt_basis_size();
    return this->op_(0, packed_mtrx_offset_(ia__) + xi2__ * nbf + xi1__, ispn__);
}

template<>
inline double_complex Non_local_operator::value<double_complex>(int xi1__, int xi2__, int ispn__, int ia__)
{
    int nbf = this->ctx_.unit_cell().atom(ia__).mt_basis_size();
    return double_complex(this->op_(0, packed_mtrx_offset_(ia__) + xi2__ * nbf + xi1__, ispn__),
                          this->op_(1, packed_mtrx_offset_(ia__) + xi2__ * nbf + xi1__, ispn__));
}

template <>
inline void Non_local_operator::apply<double_complex>(int chunk__, int ispn_block__, Wave_functions& op_phi__,
                                                      int idx0__, int n__, Beta_projectors_base& beta__,
                                                      matrix<double_complex>& beta_phi__)
{
    PROFILE("sirius::Non_local_operator::apply");

    if (is_null_) {
        return;
    }

    auto& beta_gk     = beta__.pw_coeffs_a();
    int num_gkvec_loc = beta__.num_gkvec_loc();
    int nbeta         = beta__.chunk(chunk__).num_beta_;

    /* setup linear algebra parameters */
    memory_t mem{memory_t::none};
    linalg_t la{linalg_t::none};
    switch (pu_) {
        case device_t::CPU: {
            mem = memory_t::host;
            la  = linalg_t::blas;
            break;
        }
        case device_t::GPU: {
            mem = memory_t::device;
            la  = linalg_t::gpublas;
            break;
        }
    }

    auto work = mdarray<double_complex, 1>(ctx_.mem_pool(mem), nbeta * n__);

    /* compute O * <beta|phi> for atoms in a chunk */
    #pragma omp parallel
    {
        acc::set_device_id(sddk::get_device_id(acc::num_devices())); // avoid cuda mth bugs

        #pragma omp for
        for (int i = 0; i < beta__.chunk(chunk__).num_atoms_; i++) {
            /* number of beta functions for a given atom */
            int nbf  = beta__.chunk(chunk__).desc_(static_cast<int>(beta_desc_idx::nbf), i);
            int offs = beta__.chunk(chunk__).desc_(static_cast<int>(beta_desc_idx::offset), i);
            int ia   = beta__.chunk(chunk__).desc_(static_cast<int>(beta_desc_idx::ia), i);

            if (nbf) {
                linalg2(la).gemm('N', 'N', nbf, n__, nbf, &linalg_const<double_complex>::one(),
                                 reinterpret_cast<double_complex*>(op_.at(mem, 0, packed_mtrx_offset_(ia), ispn_block__)),
                                 nbf, beta_phi__.at(mem, offs, 0), beta_phi__.ld(),
                                 &linalg_const<double_complex>::zero(), work.at(mem, offs), nbeta,
                                 stream_id(omp_get_thread_num()));
            }
        }
    }
    switch (pu_) {
        case device_t::GPU: {
            /* wait for previous zgemms */
            #pragma omp parallel
            acc::sync_stream(stream_id(omp_get_thread_num()));
            break;
        }
        case device_t::CPU: {
            break;
        }
    }

    int jspn = ispn_block__ & 1;

    /* compute <G+k|beta> * O * <beta|phi> and add to op_phi */
    linalg2(ctx_.blas_linalg_t()).gemm('N', 'N', num_gkvec_loc, n__, nbeta,
                                       &linalg_const<double_complex>::one(),
                                       beta_gk.at(mem), num_gkvec_loc, work.at(mem), nbeta,
                                       &linalg_const<double_complex>::one(),
                                       op_phi__.pw_coeffs(jspn).prime().at(op_phi__.preferred_memory_t(), 0, idx0__),
                                       op_phi__.pw_coeffs(jspn).prime().ld());

    switch (pu_) {
        case device_t::GPU: {
            acc::sync_stream(stream_id(-1));
            break;
        }
        case device_t::CPU: {
            break;
        }
    }
}

template <>
inline void Non_local_operator::apply<double_complex>(int chunk__, int ia__, int ispn_block__, Wave_functions& op_phi__,
                                                      int idx0__, int n__, Beta_projectors_base& beta__,
                                                      matrix<double_complex>& beta_phi__)
{
    int jspn = ispn_block__ & 1;

    auto& beta_gk     = beta__.pw_coeffs_a();
    int num_gkvec_loc = beta__.num_gkvec_loc();

    int nbf  = beta__.chunk(chunk__).desc_(static_cast<int>(beta_desc_idx::nbf), ia__);
    int offs = beta__.chunk(chunk__).desc_(static_cast<int>(beta_desc_idx::offset), ia__);
    int ia   = beta__.chunk(chunk__).desc_(static_cast<int>(beta_desc_idx::ia), ia__);

    if (nbf == 0) {
        return;
    }

<<<<<<< HEAD
=======
    work_.zero();

>>>>>>> 89ab6a69
    /* setup linear algebra parameters */
    memory_t mem{memory_t::none};
    linalg_t la{linalg_t::none};

    switch (pu_) {
        case device_t::CPU: {
            mem = memory_t::host;
            la  = linalg_t::blas;
            break;
        }
        case device_t::GPU: {
            mem = memory_t::device;
            la  = linalg_t::gpublas;
            break;
        }
    }

    auto work = mdarray<double_complex, 1>(ctx_.mem_pool(mem), nbf * n__);

    linalg2(la).gemm('N', 'N', nbf, n__, nbf,
                     &linalg_const<double_complex>::one(),
                     reinterpret_cast<double_complex*>(op_.at(mem, 0, packed_mtrx_offset_(ia), ispn_block__)), nbf,
                     beta_phi__.at(mem, offs, 0), beta_phi__.ld(),
                     &linalg_const<double_complex>::zero(),
                     work.at(mem), nbf);

    linalg2(ctx_.blas_linalg_t()).gemm('N', 'N', num_gkvec_loc, n__, nbf,
                                       &linalg_const<double_complex>::one(),
                                       beta_gk.at(mem, 0, offs), num_gkvec_loc,
                                       work.at(mem), nbf,
                                       &linalg_const<double_complex>::one(),
                                       op_phi__.pw_coeffs(jspn).prime().at(op_phi__.preferred_memory_t(), 0, idx0__),
                                       op_phi__.pw_coeffs(jspn).prime().ld());
    switch (pu_) {
        case device_t::CPU: {
            break;
        }
        case device_t::GPU: {
#ifdef __GPU
            acc::sync_stream(stream_id(-1));
#endif
            break;
        }
    }
}

template <>
inline void Non_local_operator::apply<double>(int chunk__, int ispn_block__, Wave_functions& op_phi__, int idx0__,
                                              int n__, Beta_projectors_base& beta__, matrix<double>& beta_phi__)
{
    PROFILE("sirius::Non_local_operator::apply");

    if (is_null_) {
        return;
    }

    auto& beta_gk     = beta__.pw_coeffs_a();
    int num_gkvec_loc = beta__.num_gkvec_loc();
    int nbeta         = beta__.chunk(chunk__).num_beta_;

    /* setup linear algebra parameters */
    memory_t mem{memory_t::none};
    linalg_t la{linalg_t::none};
    switch (pu_) {
        case device_t::CPU: {
            mem = memory_t::host;
            la  = linalg_t::blas;
            break;
        }
        case device_t::GPU: {
            mem = memory_t::device;
            la  = linalg_t::gpublas;
            break;
        }
    }

    auto work = mdarray<double, 1>(ctx_.mem_pool(mem), nbeta * n__);

    /* compute O * <beta|phi> for atoms in a chunk */
    #pragma omp parallel for
    for (int i = 0; i < beta__.chunk(chunk__).num_atoms_; i++) {
        /* number of beta functions for a given atom */
        int nbf  = beta__.chunk(chunk__).desc_(static_cast<int>(beta_desc_idx::nbf), i);
        int offs = beta__.chunk(chunk__).desc_(static_cast<int>(beta_desc_idx::offset), i);
        int ia   = beta__.chunk(chunk__).desc_(static_cast<int>(beta_desc_idx::ia), i);

        if (nbf == 0) {
            continue;
        }
        linalg2(la).gemm('N', 'N', nbf, n__, nbf,
                         &linalg_const<double>::one(),
                         op_.at(mem, 0, packed_mtrx_offset_(ia), ispn_block__), nbf,
                         beta_phi__.at(mem, offs, 0), beta_phi__.ld(),
                         &linalg_const<double>::zero(),
                         work.at(mem, offs), nbeta,
                         stream_id(omp_get_thread_num()));
    }
    switch (pu_) {
        case device_t::GPU: {
            /* wait for previous zgemms */
            #pragma omp parallel
            acc::sync_stream(stream_id(omp_get_thread_num()));
            break;
        }
        case device_t::CPU: {
            break;
        }
    }

    int jspn = ispn_block__ & 1;

    /* compute <G+k|beta> * O * <beta|phi> and add to op_phi */
    linalg2(ctx_.blas_linalg_t()).gemm('N', 'N', 2 * num_gkvec_loc, n__, nbeta,
                                       &linalg_const<double>::one(),
                                       reinterpret_cast<double*>(beta_gk.at(mem)), 2 * num_gkvec_loc,
                                       work.at(mem), nbeta,
                                       &linalg_const<double>::one(),
                                       reinterpret_cast<double*>(op_phi__.pw_coeffs(jspn).prime().at(op_phi__.preferred_memory_t(), 0, idx0__)),
                                       2 * op_phi__.pw_coeffs(jspn).prime().ld());

    switch (pu_) {
        case device_t::GPU: {
            acc::sync_stream(stream_id(-1));
            break;
        }
        case device_t::CPU: {
            break;
        }
    }
}

class D_operator : public Non_local_operator
{
  private:
    void initialize()
    {
        auto& uc = this->ctx_.unit_cell();

        #pragma omp parallel for
        for (int ia = 0; ia < uc.num_atoms(); ia++) {
            auto& atom = this->ctx_.unit_cell().atom(ia);
            int nbf    = atom.mt_basis_size();
            auto& dion = atom.type().d_mtrx_ion();

            /* in case of spin orbit coupling */
            if (uc.atom(ia).type().spin_orbit_coupling()) {
                mdarray<double_complex, 3> d_mtrx_so(nbf, nbf, 4);
                d_mtrx_so.zero();

                /* transform the d_mtrx */
                for (int xi2 = 0; xi2 < nbf; xi2++) {
                    for (int xi1 = 0; xi1 < nbf; xi1++) {

                        /* first compute \f[A^_\alpha I^{I,\alpha}_{xi,xi}\f] cf Eq.19 in doi:10.1103/PhysRevB.71.115106  */

                        /* note that the `I` integrals are already calculated and stored in atom.d_mtrx */
                        for (int sigma = 0; sigma < 2; sigma++) {
                            for (int sigmap = 0; sigmap < 2; sigmap++) {
                                double_complex result = {0.0, 0.0};
                                for (auto xi2p = 0; xi2p < nbf; xi2p++) {
                                    if (atom.type().compare_index_beta_functions(xi2, xi2p)) {
                                        /* just sum over m2, all other indices are the same */
                                        for (auto xi1p = 0; xi1p < nbf; xi1p++) {
                                            if (atom.type().compare_index_beta_functions(xi1, xi1p)) {
                                                /* just sum over m1, all other indices are the same */

                                                for (int alpha = 0; alpha < 4; alpha++) { // loop over the 0, z,x,y coordinates
                                                    for (int sigma1 = 0; sigma1 < 2; sigma1++) {
                                                        for (int sigma2 = 0; sigma2 < 2; sigma2++) {
                                                            result +=
                                                                atom.d_mtrx(xi1p, xi2p, alpha) *
                                                                pauli_matrix[alpha][sigma1][sigma2] *
                                                                atom.type().f_coefficients(xi1, xi1p, sigma, sigma1) *
                                                                atom.type().f_coefficients(xi2p, xi2, sigma2, sigmap);
                                                        }
                                                    }
                                                }
                                            }
                                        }
                                    }
                                }
                                const int ind =
                                    (sigma == sigmap) * sigma + (1 + 2 * sigma + sigmap) * (sigma != sigmap);
                                d_mtrx_so(xi1, xi2, ind) = result;
                            }
                        }
                    }
                }

                /* add ionic contribution */

                /* spin orbit coupling mixes terms */

                /* keep the order of the indices because it is crucial here;
                   permuting the indices makes things wrong */
                for (int xi2 = 0; xi2 < nbf; xi2++) {
                    int l2     = atom.type().indexb(xi2).l;
                    double j2  = atom.type().indexb(xi2).j;
                    int idxrf2 = atom.type().indexb(xi2).idxrf;
                    for (int xi1 = 0; xi1 < nbf; xi1++) {
                        int l1     = atom.type().indexb(xi1).l;
                        double j1  = atom.type().indexb(xi1).j;
                        int idxrf1 = atom.type().indexb(xi1).idxrf;
                        if ((l1 == l2) && (std::abs(j1 - j2) < 1e-8)) {
                            /* up-up down-down */
                            d_mtrx_so(xi1, xi2, 0) += dion(idxrf1, idxrf2) * atom.type().f_coefficients(xi1, xi2, 0, 0);
                            d_mtrx_so(xi1, xi2, 1) += dion(idxrf1, idxrf2) * atom.type().f_coefficients(xi1, xi2, 1, 1);

                            /* up-down down-up */
                            d_mtrx_so(xi1, xi2, 2) += dion(idxrf1, idxrf2) * atom.type().f_coefficients(xi1, xi2, 0, 1);
                            d_mtrx_so(xi1, xi2, 3) += dion(idxrf1, idxrf2) * atom.type().f_coefficients(xi1, xi2, 1, 0);
                        }
                    }
                }

                // the pseudo potential contains information about
                // spin orbit coupling so we use a different formula
                // Eq.19 doi:10.1103/PhysRevB.71.115106 for calculating the D matrix

                // Note that the D matrices are stored and
                // calculated in the up-down basis already not the
                // (Veff,Bx,By,Bz) one.
                for (int xi2 = 0; xi2 < nbf; xi2++) {
                    for (int xi1 = 0; xi1 < nbf; xi1++) {
                        int idx = xi2 * nbf + xi1;
                        for (int s = 0; s < 4; s++) {
                            this->op_(0, this->packed_mtrx_offset_(ia) + idx, s) = d_mtrx_so(xi1, xi2, s).real();
                            this->op_(1, this->packed_mtrx_offset_(ia) + idx, s) = d_mtrx_so(xi1, xi2, s).imag();
                        }
                    }
                }
            } else {
                // No spin orbit coupling for this atom \f[D = D(V_{eff})
                // I + D(B_x) \sigma_x + D(B_y) sigma_y + D(B_z)
                // sigma_z\f] since the D matrices are calculated that
                // way.
                for (int xi2 = 0; xi2 < nbf; xi2++) {
                    int lm2    = atom.type().indexb(xi2).lm;
                    int idxrf2 = atom.type().indexb(xi2).idxrf;
                    for (int xi1 = 0; xi1 < nbf; xi1++) {
                        int lm1    = atom.type().indexb(xi1).lm;
                        int idxrf1 = atom.type().indexb(xi1).idxrf;

                        int idx = xi2 * nbf + xi1;
                        switch (this->ctx_.num_mag_dims()) {
                            case 3: {
                                double bx = uc.atom(ia).d_mtrx(xi1, xi2, 2);
                                double by = uc.atom(ia).d_mtrx(xi1, xi2, 3);

                                this->op_(0, this->packed_mtrx_offset_(ia) + idx, 2) = bx;
                                this->op_(1, this->packed_mtrx_offset_(ia) + idx, 2) = -by;

                                this->op_(0, this->packed_mtrx_offset_(ia) + idx, 3) = bx;
                                this->op_(1, this->packed_mtrx_offset_(ia) + idx, 3) = by;
                            }
                            case 1: {
                                double v  = uc.atom(ia).d_mtrx(xi1, xi2, 0);
                                double bz = uc.atom(ia).d_mtrx(xi1, xi2, 1);

                                /* add ionic part */
                                if (lm1 == lm2) {
                                    v += dion(idxrf1, idxrf2);
                                }

                                this->op_(0, this->packed_mtrx_offset_(ia) + idx, 0) = v + bz;
                                this->op_(0, this->packed_mtrx_offset_(ia) + idx, 1) = v - bz;
                                break;
                            }
                            case 0: {
                                this->op_(0, this->packed_mtrx_offset_(ia) + idx, 0) = uc.atom(ia).d_mtrx(xi1, xi2, 0);
                                /* add ionic part */
                                if (lm1 == lm2) {
                                    this->op_(0, this->packed_mtrx_offset_(ia) + idx, 0) += dion(idxrf1, idxrf2);
                                }
                                break;
                            }
                            default: {
                                TERMINATE("wrong number of magnetic dimensions");
                            }
                        }
                    }
                }
            }
        }

        if (this->ctx_.control().print_checksum_ && this->ctx_.comm().rank() == 0) {
            auto cs = this->op_.checksum();
            utils::print_checksum("D_operator", cs);
        }

        if (this->pu_ == device_t::GPU) {
            this->op_.allocate(memory_t::device).copy_to(memory_t::device);
        }
    }

  public:
    D_operator(Simulation_context const& ctx_)
        : Non_local_operator(ctx_)
    {
        if (ctx_.gamma_point()) {
            this->op_ = mdarray<double, 3>(1, this->packed_mtrx_size_, ctx_.num_mag_dims() + 1);
        } else {
            this->op_ = mdarray<double, 3>(2, this->packed_mtrx_size_, ctx_.num_mag_dims() + 1);
        }
        this->op_.zero();
        initialize();
    }
};

class Q_operator : public Non_local_operator
{
  private:
    void initialize()
    {
        auto& uc = this->ctx_.unit_cell();
        /* check eigen-values of Q_{xi,xi'} matrix for each atom; 
           not sure if it helps, so it's commented for now */
        //if (this->ctx_.control().verification_ >= 1) {
        //    for (int ia = 0; ia < uc.num_atoms(); ia++) {
        //        int iat = uc.atom(ia).type().id();
        //        if (!uc.atom_type(iat).augment()) {
        //            continue;
        //        }
        //        int nbf = uc.atom(ia).mt_basis_size();
        //        Eigensolver_lapack evs;
        //        dmatrix<double> A(nbf, nbf);
        //        dmatrix<double> Z(nbf, nbf);
        //        std::vector<double> ev(nbf);
        //        for (int xi1 = 0; xi1 < nbf; xi1++) {
        //            for (int xi2 = 0; xi2 < nbf; xi2++) {
        //                A(xi1, xi2) = this->ctx_.augmentation_op(iat).q_mtrx(xi1, xi2);
        //            }
        //        }
        //        evs.solve(nbf, A, ev.data(), Z);
        //        if (this->ctx_.control().verbosity_ >= 0 && this->ctx_.comm().rank() == 0) {
        //            printf("eigen-values of the Q-matrix for atom %i\n", ia);
        //            for (int i = 0; i < nbf; i++) {
        //                printf("%18.12f\n", ev[i]);
        //            }
        //        }
        //    }
        //}
        #pragma omp parallel for
        for (int ia = 0; ia < uc.num_atoms(); ia++) {
            int iat = uc.atom(ia).type().id();
            if (!uc.atom_type(iat).augment()) {
                continue;
            }
            int nbf = uc.atom(ia).mt_basis_size();
            for (int xi2 = 0; xi2 < nbf; xi2++) {
                for (int xi1 = 0; xi1 < nbf; xi1++) {
                    /* The ultra soft pseudo potential has spin orbit coupling incorporated to it, so we
                       need to rotate the Q matrix */
                    if (this->ctx_.unit_cell().atom_type(iat).spin_orbit_coupling()) {
                        /* this is nothing else than Eq.18 of doi:10.1103/PhysRevB.71.115106 */
                        for (auto si = 0; si < 2; si++) {
                            for (auto sj = 0; sj < 2; sj++) {

                                double_complex result(0, 0);

                                for (int xi2p = 0; xi2p < nbf; xi2p++) {
                                    if (uc.atom(ia).type().compare_index_beta_functions(xi2, xi2p)) {
                                        for (int xi1p = 0; xi1p < nbf; xi1p++) {
                                            /* The F coefficients are already "block diagonal" so we do a full
                                               summation. We actually rotate the q_matrices only */
                                            if (uc.atom(ia).type().compare_index_beta_functions(xi1, xi1p)) {
                                                result += this->ctx_.augmentation_op(iat).q_mtrx(xi1p, xi2p) *
                                                          (uc.atom(ia).type().f_coefficients(xi1, xi1p, sj, 0) *
                                                               uc.atom(ia).type().f_coefficients(xi2p, xi2, 0, si) +
                                                           uc.atom(ia).type().f_coefficients(xi1, xi1p, sj, 1) *
                                                               uc.atom(ia).type().f_coefficients(xi2p, xi2, 1, si));
                                            }
                                        }
                                    }
                                }

                                /* the order of the index is important */
                                const int ind = (si == sj) ? si : sj + 2;
                                /* this gives
                                   ind = 0 if si = up and sj = up
                                   ind = 1 if si = sj = down
                                   ind = 2 if si = down and sj = up
                                   ind = 3 if si = up and sj = down */
                                this->op_(0, this->packed_mtrx_offset_(ia) + xi2 * nbf + xi1, ind) = result.real();
                                this->op_(1, this->packed_mtrx_offset_(ia) + xi2 * nbf + xi1, ind) = result.imag();
                            }
                        }
                    } else {
                        for (int ispn = 0; ispn < this->ctx_.num_spins(); ispn++) {
                            this->op_(0, this->packed_mtrx_offset_(ia) + xi2 * nbf + xi1, ispn) =
                                this->ctx_.augmentation_op(iat).q_mtrx(xi1, xi2);
                        }
                    }
                }
            }
        }
        if (this->ctx_.control().print_checksum_ && this->ctx_.comm().rank() == 0) {
            auto cs = this->op_.checksum();
            utils::print_checksum("Q_operator", cs);
        }

        if (this->pu_ == device_t::GPU) {
            this->op_.allocate(memory_t::device).copy_to(memory_t::device);
        }
    }

  public:
    Q_operator(Simulation_context const& ctx__)
        : Non_local_operator(ctx__)
    {
        /* Q-operator is independent of spin if there is no spin-orbit; however, it simplifies the apply()
         * method if the Q-operator has a spin index */
        if (ctx_.gamma_point()) {
            this->op_ = mdarray<double, 3>(1, this->packed_mtrx_size_, ctx_.num_mag_dims() + 1);
        } else {
            this->op_ = mdarray<double, 3>(2, this->packed_mtrx_size_, ctx_.num_mag_dims() + 1);
        }
        this->op_.zero();
        initialize();
    }
};

//template <typename T>
//class P_operator : public Non_local_operator<T>
//{
//  public:
//    P_operator(Simulation_context const& ctx_, mdarray<double_complex, 3>& p_mtrx__)
//        : Non_local_operator<T>(ctx_)
//    {
//        /* Q-operator is independent of spin */
//        this->op_ = mdarray<T, 2>(this->packed_mtrx_size_, 1);
//        this->op_.zero();
//
//        auto& uc = ctx_.unit_cell();
//        for (int ia = 0; ia < uc.num_atoms(); ia++) {
//            int iat = uc.atom(ia).type().id();
//            if (!uc.atom_type(iat).augment()) {
//                continue;
//            }
//            int nbf = uc.atom(ia).mt_basis_size();
//            for (int xi2 = 0; xi2 < nbf; xi2++) {
//                for (int xi1 = 0; xi1 < nbf; xi1++) {
//                    this->op_(this->packed_mtrx_offset_(ia) + xi2 * nbf + xi1, 0) = -p_mtrx__(xi1, xi2, iat).real();
//                }
//            }
//        }
//        if (this->pu_ == device_t::GPU) {
//            this->op_.allocate(memory_t::device);
//            this->op_.copy_to(memory_t::device);
//        }
//    }
//};

} // namespace sirius

#endif<|MERGE_RESOLUTION|>--- conflicted
+++ resolved
@@ -219,11 +219,6 @@
         return;
     }
 
-<<<<<<< HEAD
-=======
-    work_.zero();
-
->>>>>>> 89ab6a69
     /* setup linear algebra parameters */
     memory_t mem{memory_t::none};
     linalg_t la{linalg_t::none};
@@ -539,7 +534,7 @@
     void initialize()
     {
         auto& uc = this->ctx_.unit_cell();
-        /* check eigen-values of Q_{xi,xi'} matrix for each atom; 
+        /* check eigen-values of Q_{xi,xi'} matrix for each atom;
            not sure if it helps, so it's commented for now */
         //if (this->ctx_.control().verification_ >= 1) {
         //    for (int ia = 0; ia < uc.num_atoms(); ia++) {
