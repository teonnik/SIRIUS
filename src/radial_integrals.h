// Copyright (c) 2013-2017 Anton Kozhevnikov, Thomas Schulthess
// All rights reserved.
//
// Redistribution and use in source and binary forms, with or without modification, are permitted provided that
// the following conditions are met:
//
// 1. Redistributions of source code must retain the above copyright notice, this list of conditions and the
//    following disclaimer.
// 2. Redistributions in binary form must reproduce the above copyright notice, this list of conditions
//    and the following disclaimer in the documentation and/or other materials provided with the distribution.
//
// THIS SOFTWARE IS PROVIDED BY THE COPYRIGHT HOLDERS AND CONTRIBUTORS "AS IS" AND ANY EXPRESS OR IMPLIED
// WARRANTIES, INCLUDING, BUT NOT LIMITED TO, THE IMPLIED WARRANTIES OF MERCHANTABILITY AND FITNESS FOR A
// PARTICULAR PURPOSE ARE DISCLAIMED. IN NO EVENT SHALL THE COPYRIGHT HOLDER OR CONTRIBUTORS BE LIABLE FOR
// ANY DIRECT, INDIRECT, INCIDENTAL, SPECIAL, EXEMPLARY, OR CONSEQUENTIAL DAMAGES (INCLUDING, BUT NOT LIMITED TO,
// PROCUREMENT OF SUBSTITUTE GOODS OR SERVICES; LOSS OF USE, DATA, OR PROFITS; OR BUSINESS INTERRUPTION) HOWEVER
// CAUSED AND ON ANY THEORY OF LIABILITY, WHETHER IN CONTRACT, STRICT LIABILITY, OR TORT (INCLUDING NEGLIGENCE OR
// OTHERWISE) ARISING IN ANY WAY OUT OF THE USE OF THIS SOFTWARE, EVEN IF ADVISED OF THE POSSIBILITY OF SUCH DAMAGE.

/** \file radial_integrals.h
 *
 *  \brief Representation of various radial integrals.
 */

#ifndef __RADIAL_INTEGRALS_H__
#define __RADIAL_INTEGRALS_H__

#include "Unit_cell/unit_cell.h"
#include "sbessel.h"

namespace sirius {

/// Base class for all kinds of radial integrals.
template <int N>
class Radial_integrals_base
{
  protected:
    /// Unit cell.
    Unit_cell const& unit_cell_;

    /// Linear grid of q-points on which the interpolation of radial integrals is done.
    Radial_grid<double> grid_q_;

    /// Split index of q-points.
    splindex<block> spl_q_;

    /// Array with integrals.
    mdarray<Spline<double>, N> values_;

  public:
    /// Constructor.
    Radial_integrals_base(Unit_cell const& unit_cell__, double qmax__, int np__)
        : unit_cell_(unit_cell__)
    {
        grid_q_ = Radial_grid_lin<double>(static_cast<int>(np__ * qmax__), 0, qmax__);
        spl_q_  = splindex<block>(grid_q_.num_points(), unit_cell_.comm().size(), unit_cell_.comm().rank());
    }

    /// Get starting index iq and delta dq for the q-point on the linear grid.
    /** The following condition is satisfied: q = grid_q[iq] + dq */
    inline std::pair<int, double> iqdq(double q__) const
    {
        std::pair<int, double> result;
        /* find index of q-point */
        result.first = static_cast<int>((grid_q_.num_points() - 1) * q__ / grid_q_.last());
        /* delta q = q - q_i */
        result.second = q__ - grid_q_[result.first];
        return std::move(result);
    }

    template <typename... Args>
    inline double value(Args... args, double q__) const
    {
        auto idx = iqdq(q__);
        return values_(args...)(idx.first, idx.second);
    }

    inline int nq() const
    {
        return grid_q_.num_points();
    }
};

/// Radial integrals of the atomic centered orbitals. It is used in
/// initialize_subspace and in the hubbard correction

class Radial_integrals_atomic_wf : public Radial_integrals_base<2>
{
  private:
    //std::vector<std::vector<int>> angular_momentum;
    //std::vector<std::vector<double>> total_angular_momentum;

    void generate()
    {
        PROFILE("sirius::Radial_integrals|atomic_centered_wfc");

        /* spherical Bessel functions jl(qx) */
        mdarray<Spherical_Bessel_functions, 1> jl(nq());
        //angular_momentum.clear();
        //total_angular_momentum.clear();

        //angular_momentum.resize(unit_cell_.num_atom_types());
        //total_angular_momentum.resize(unit_cell_.num_atom_types());

        for (int iat = 0; iat < unit_cell_.num_atom_types(); iat++) {

            auto& atom_type = unit_cell_.atom_type(iat);
            /* create jl(qx) */

            #pragma omp parallel for
            for (int iq = 0; iq < nq(); iq++) {
                jl(iq) = Spherical_Bessel_functions(5, atom_type.radial_grid(), grid_q_[iq]);
            }

            int nwf = atom_type.num_ps_atomic_wf();
            //angular_momentum[iat].clear();
            //angular_momentum[iat].resize(nwf);
            //total_angular_momentum[iat].clear();
            //total_angular_momentum[iat].resize(nwf);

            /* loop over all pseudo wave-functions */
            for (int i = 0; i < nwf; i++) {
                values_(i, iat) = Spline<double>(grid_q_);

                auto& wf = atom_type.ps_atomic_wf(i);

                double norm = inner(wf.second, wf.second, 0);

<<<<<<< HEAD
                int l = atom_type.pp_desc().atomic_pseudo_wfs_[i].first;
                std::cout << l << std::endl;
=======
                int l = wf.first;
                
>>>>>>> de621b31
                #pragma omp parallel for
                for (int iq = 0; iq < nq(); iq++) {
                    values_(i, iat)[iq] = sirius::inner(jl(iq)[l], wf.second, 1) / std::sqrt(norm);
                }

                values_(i, iat).interpolate();
                //angular_momentum[iat][i] = l;
                //if (atom_type.pp_desc().total_angular_momentum_wfs.size()) {
                //    // will need it for Hubbard + so
                //    total_angular_momentum[iat][i] = atom_type.pp_desc().total_angular_momentum_wfs[i];
                //}
            }
        }
    }

  public:
    Radial_integrals_atomic_wf(Unit_cell const& unit_cell__, double qmax__, int np__)
        : Radial_integrals_base<2>(unit_cell__, qmax__, np__)
    {
        int no_max{0};
        for (int iat = 0; iat < unit_cell__.num_atom_types(); iat++) {
            no_max = std::max(no_max, unit_cell__.atom_type(iat).num_ps_atomic_wf());
        }

        values_ = mdarray<Spline<double>, 2>(no_max, unit_cell_.num_atom_types());

        generate();
    }

    /// retrieve a given orbital from an atom type
    inline Spline<double> const& values(int iwf__, int iat__) const
    {
        return values_(iwf__, iat__);
    }

    /// Get all values for a given atom type and q-point.
    inline mdarray<double, 1> values(int iat__, double q__) const
    {
        auto idx        = iqdq(q__);
        auto& atom_type = unit_cell_.atom_type(iat__);
        mdarray<double, 1> val(atom_type.num_ps_atomic_wf());
        for (int i = 0; i < atom_type.num_ps_atomic_wf(); i++) {
            val(i) = values_(i, iat__)(idx.first, idx.second);
        }
        return std::move(val);
    }
};

/// Radial integrals of the augmentation operator.
template <bool jl_deriv>
class Radial_integrals_aug : public Radial_integrals_base<3>
{
  private:
    void generate()
    {
        PROFILE("sirius::Radial_integrals|aug");

        /* interpolate <j_{l_n}(q*x) | Q_{xi,xi'}^{l}(x) > with splines */
        for (int iat = 0; iat < unit_cell_.num_atom_types(); iat++) {
            auto& atom_type = unit_cell_.atom_type(iat);

            if (!atom_type.augment()) {
                continue;
            }

            /* number of radial beta-functions */
            int nbrf = atom_type.mt_radial_basis_size();
            /* maximum l of beta-projectors */
            int lmax_beta = atom_type.indexr().lmax();

            for (int l = 0; l <= 2 * lmax_beta; l++) {
                for (int idx = 0; idx < nbrf * (nbrf + 1) / 2; idx++) {
                    values_(idx, l, iat) = Spline<double>(grid_q_);
                }
            }

            #pragma omp parallel for
            for (int iq_loc = 0; iq_loc < spl_q_.local_size(); iq_loc++) {
                int iq = spl_q_[iq_loc];

                Spherical_Bessel_functions jl(2 * lmax_beta, atom_type.radial_grid(), grid_q_[iq]);

                for (int l3 = 0; l3 <= 2 * lmax_beta; l3++) {
                    for (int idxrf2 = 0; idxrf2 < nbrf; idxrf2++) {
                        int l2 = atom_type.indexr(idxrf2).l;
                        for (int idxrf1 = 0; idxrf1 <= idxrf2; idxrf1++) {
                            int l1 = atom_type.indexr(idxrf1).l;

                            int idx = idxrf2 * (idxrf2 + 1) / 2 + idxrf1;

                            if (l3 >= std::abs(l1 - l2) && l3 <= (l1 + l2) && (l1 + l2 + l3) % 2 == 0) {
                                if (jl_deriv) {
                                    auto s = jl.deriv_q(l3);
                                    values_(idx, l3, iat)[iq] =
                                        sirius::inner(s, atom_type.q_radial_function(idxrf1, idxrf2, l3), 0);
                                } else {
                                    values_(idx, l3, iat)[iq] =
                                        sirius::inner(jl[l3], atom_type.q_radial_function(idxrf1, idxrf2, l3), 0);
                                }
                            }
                        }
                    }
                }
            }
            for (int l = 0; l <= 2 * lmax_beta; l++) {
                for (int idx = 0; idx < nbrf * (nbrf + 1) / 2; idx++) {
                    unit_cell_.comm().allgather(&values_(idx, l, iat)[0], spl_q_.global_offset(), spl_q_.local_size());
                }
            }

            #pragma omp parallel for
            for (int l = 0; l <= 2 * lmax_beta; l++) {
                for (int idx = 0; idx < nbrf * (nbrf + 1) / 2; idx++) {
                    values_(idx, l, iat).interpolate();
                }
            }
        }
    }

  public:
    Radial_integrals_aug(Unit_cell const& unit_cell__, double qmax__, int np__)
        : Radial_integrals_base<3>(unit_cell__, qmax__, np__)
    {
        int nmax = unit_cell_.max_mt_radial_basis_size();
        int lmax = unit_cell_.lmax();

        values_ = mdarray<Spline<double>, 3>(nmax * (nmax + 1) / 2, 2 * lmax + 1, unit_cell_.num_atom_types());

        generate();
    }

    inline mdarray<double, 2> values(int iat__, double q__) const
    {
        auto idx = iqdq(q__);

        auto& atom_type = unit_cell_.atom_type(iat__);
        int lmax        = atom_type.indexr().lmax();
        int nbrf        = atom_type.mt_radial_basis_size();

        mdarray<double, 2> val(nbrf * (nbrf + 1) / 2, 2 * lmax + 1);
        for (int l = 0; l <= 2 * lmax; l++) {
            for (int i = 0; i < nbrf * (nbrf + 1) / 2; i++) {
                val(i, l) = values_(i, l, iat__)(idx.first, idx.second);
            }
        }
        return std::move(val);
    }
};

class Radial_integrals_rho_pseudo : public Radial_integrals_base<1>
{
  private:
    void generate()
    {
        PROFILE("sirius::Radial_integrals|rho_pseudo");

        for (int iat = 0; iat < unit_cell_.num_atom_types(); iat++) {
            auto& atom_type = unit_cell_.atom_type(iat);
            values_(iat)    = Spline<double>(grid_q_);

            Spline<double> rho(atom_type.radial_grid(), atom_type.ps_total_charge_density());

            #pragma omp parallel for
            for (int iq_loc = 0; iq_loc < spl_q_.local_size(); iq_loc++) {
                int iq = spl_q_[iq_loc];
                Spherical_Bessel_functions jl(0, atom_type.radial_grid(), grid_q_[iq]);

                values_(iat)[iq] = sirius::inner(jl[0], rho, 0, atom_type.num_mt_points()) / fourpi;
            }
            unit_cell_.comm().allgather(&values_(iat)[0], spl_q_.global_offset(), spl_q_.local_size());
            values_(iat).interpolate();
        }
    }

  public:
    Radial_integrals_rho_pseudo(Unit_cell const& unit_cell__, double qmax__, int np__)
        : Radial_integrals_base<1>(unit_cell__, qmax__, np__)
    {
        values_ = mdarray<Spline<double>, 1>(unit_cell_.num_atom_types());
        generate();
    }
};

template <bool jl_deriv>
class Radial_integrals_rho_core_pseudo : public Radial_integrals_base<1>
{
  private:
    void generate()
    {
        PROFILE("sirius::Radial_integrals|rho_core_pseudo");

        for (int iat = 0; iat < unit_cell_.num_atom_types(); iat++) {
            auto& atom_type = unit_cell_.atom_type(iat);
            values_(iat)    = Spline<double>(grid_q_);

            Spline<double> ps_core(atom_type.radial_grid(), atom_type.ps_core_charge_density());

            #pragma omp parallel for
            for (int iq_loc = 0; iq_loc < spl_q_.local_size(); iq_loc++) {
                int iq = spl_q_[iq_loc];
                Spherical_Bessel_functions jl(0, atom_type.radial_grid(), grid_q_[iq]);

                if (jl_deriv) {
                    auto s           = jl.deriv_q(0);
                    values_(iat)[iq] = sirius::inner(s, ps_core, 2, atom_type.num_mt_points());
                } else {
                    values_(iat)[iq] = sirius::inner(jl[0], ps_core, 2, atom_type.num_mt_points());
                }
            }
            unit_cell_.comm().allgather(&values_(iat)[0], spl_q_.global_offset(), spl_q_.local_size());
            values_(iat).interpolate();
        }
    }

  public:
    Radial_integrals_rho_core_pseudo(Unit_cell const& unit_cell__, double qmax__, int np__)
        : Radial_integrals_base<1>(unit_cell__, qmax__, np__)
    {
        values_ = mdarray<Spline<double>, 1>(unit_cell_.num_atom_types());
        generate();
    }
};

template <bool jl_deriv>
class Radial_integrals_beta : public Radial_integrals_base<2>
{
  private:
    void generate()
    {
        PROFILE("sirius::Radial_integrals|beta");

        for (int iat = 0; iat < unit_cell_.num_atom_types(); iat++) {
            auto& atom_type = unit_cell_.atom_type(iat);
            int nrb         = atom_type.mt_radial_basis_size();

            for (int idxrf = 0; idxrf < nrb; idxrf++) {
                values_(idxrf, iat) = Spline<double>(grid_q_);
            }

            #pragma omp parallel for
            for (int iq_loc = 0; iq_loc < spl_q_.local_size(); iq_loc++) {
                int iq = spl_q_[iq_loc];
                Spherical_Bessel_functions jl(unit_cell_.lmax(), atom_type.radial_grid(), grid_q_[iq]);
                for (int idxrf = 0; idxrf < nrb; idxrf++) {
                    int l  = atom_type.indexr(idxrf).l;
                    //int nr = atom_type.numpp_desc().num_beta_radial_points[idxrf];
                    /* compute \int j_l(q * r) beta_l(r) r^2 dr or \int d (j_l(q*r) / dq) beta_l(r) r^2  */
                    /* remeber that beta(r) are defined as miltiplied by r */
                    if (jl_deriv) {
                        auto s  = jl.deriv_q(l);
                        values_(idxrf, iat)[iq] = sirius::inner(s, atom_type.beta_radial_function(idxrf), 1);
                    } else {
                        values_(idxrf, iat)[iq] = sirius::inner(jl[l], atom_type.beta_radial_function(idxrf), 1);
                    }
                }
            }

            for (int idxrf = 0; idxrf < nrb; idxrf++) {
                unit_cell_.comm().allgather(&values_(idxrf, iat)[0], spl_q_.global_offset(), spl_q_.local_size());
                values_(idxrf, iat).interpolate();
            }
        }
    }

  public:
    Radial_integrals_beta(Unit_cell const& unit_cell__, double qmax__, int np__)
        : Radial_integrals_base<2>(unit_cell__, qmax__, np__)
    {
        /* create space for <j_l(qr)|beta> or <d j_l(qr) / dq|beta> radial integrals */
        values_ = mdarray<Spline<double>, 2>(unit_cell_.max_mt_radial_basis_size(), unit_cell_.num_atom_types());
        generate();
    }

    /// Get all values for a given atom type and q-point.
    inline mdarray<double, 1> values(int iat__, double q__) const
    {
        auto idx        = iqdq(q__);
        auto& atom_type = unit_cell_.atom_type(iat__);
        mdarray<double, 1> val(atom_type.mt_radial_basis_size());
        for (int i = 0; i < atom_type.mt_radial_basis_size(); i++) {
            val(i) = values_(i, iat__)(idx.first, idx.second);
        }
        return std::move(val);
    }
};

class Radial_integrals_beta_jl : public Radial_integrals_base<3>
{
  private:
    int lmax_;

    void generate()
    {
        PROFILE("sirius::Radial_integrals|beta_jl");

        for (int iat = 0; iat < unit_cell_.num_atom_types(); iat++) {
            auto& atom_type = unit_cell_.atom_type(iat);
            int nrb         = atom_type.mt_radial_basis_size();

            for (int idxrf = 0; idxrf < nrb; idxrf++) {
                for (int l = 0; l <= lmax_; l++) {
                    values_(idxrf, l, iat) = Spline<double>(grid_q_);
                }
            }

            #pragma omp parallel for
            for (int iq = 0; iq < grid_q_.num_points(); iq++) {
                Spherical_Bessel_functions jl(lmax_, atom_type.radial_grid(), grid_q_[iq]);
                for (int idxrf = 0; idxrf < nrb; idxrf++) {
                    //int nr = atom_type.pp_desc().num_beta_radial_points[idxrf];
                    for (int l = 0; l <= lmax_; l++) {
                        /* compute \int j_{l'}(q * r) beta_l(r) r^2 * r * dr */
                        /* remeber that beta(r) are defined as miltiplied by r */
                        values_(idxrf, l, iat)[iq] = sirius::inner(jl[l], atom_type.beta_radial_function(idxrf), 2);
                    }
                }
            }

            #pragma omp parallel for
            for (int idxrf = 0; idxrf < nrb; idxrf++) {
                for (int l = 0; l <= lmax_; l++) {
                    values_(idxrf, l, iat).interpolate();
                }
            }
        }
    }

  public:
    Radial_integrals_beta_jl(Unit_cell const& unit_cell__, double qmax__, int np__)
        : Radial_integrals_base<3>(unit_cell__, qmax__, np__)
    {
        lmax_ = unit_cell__.lmax() + 2;
        /* create space for <j_l(qr)|beta> radial integrals */
        values_ =
            mdarray<Spline<double>, 3>(unit_cell_.max_mt_radial_basis_size(), lmax_ + 1, unit_cell_.num_atom_types());
        generate();
    }
};

/// Radial integrals for the step function of the LAPW method.
/** Radial integrals have the following expression:
 *  \f[
 *      \Theta(\alpha, G) = \int_{0}^{R_{\alpha}} \frac{\sin(Gr)}{Gr} r^2 dr =
 *          \left\{ \begin{array}{ll} \displaystyle R_{\alpha}^3 / 3 & G=0 \\
 *          \Big( \sin(GR_{\alpha}) - GR_{\alpha}\cos(GR_{\alpha}) \Big) / G^3 & G \ne 0 \end{array} \right.
 *  \f]
 */
//class Radial_integrals_theta : public Radial_integrals_base<1>
//{
//  private:
//    void generate()
//    {
//        PROFILE("sirius::Radial_integrals|theta");
//
//        for (int iat = 0; iat < unit_cell_.num_atom_types(); iat++) {
//            auto& atom_type = unit_cell_.atom_type(iat);
//            auto R          = atom_type.mt_radius();
//            values_(iat)    = Spline<double>(grid_q_);
//
//            #pragma omp parallel for
//            for (int iq = 0; iq < grid_q_.num_points(); iq++) {
//                if (iq == 0) {
//                    values_(iat)[iq] = std::pow(R, 3) / 3.0;
//                } else {
//                    double g         = grid_q_[iq];
//                    values_(iat)[iq] = (std::sin(g * R) - g * R * std::cos(g * R)) / std::pow(g, 3);
//                }
//            }
//            values_(iat).interpolate();
//        }
//    }
//
//  public:
//    Radial_integrals_theta(Unit_cell const& unit_cell__, double qmax__, int np__)
//        : Radial_integrals_base<1>(unit_cell__, qmax__, np__)
//    {
//        values_ = mdarray<Spline<double>, 1>(unit_cell_.num_atom_types());
//        generate();
//    }
//};

template <bool jl_deriv>
class Radial_integrals_vloc : public Radial_integrals_base<1>
{
  private:
    void generate()
    {
        PROFILE("sirius::Radial_integrals|vloc");

        for (int iat = 0; iat < unit_cell_.num_atom_types(); iat++) {
            auto& atom_type = unit_cell_.atom_type(iat);
            values_(iat)    = Spline<double>(grid_q_);

            auto& vloc = atom_type.local_potential();

            int np = atom_type.radial_grid().index_of(10);
            if (np == -1) {
                np = atom_type.num_mt_points();
            }
            auto rg = atom_type.radial_grid().segment(np);

            #pragma omp parallel for
            for (int iq_loc = 0; iq_loc < spl_q_.local_size(); iq_loc++) {
                int iq = spl_q_[iq_loc];
                Spline<double> s(rg);
                double g = grid_q_[iq];

                if (jl_deriv) { /* integral with derivative of j0(q*r) over q */
                    for (int ir = 0; ir < rg.num_points(); ir++) {
                        double x = rg[ir];
                        s[ir]    = (x * vloc[ir] + atom_type.zn() * gsl_sf_erf(x)) *
                                   (std::sin(g * x) - g * x * std::cos(g * x));
                    }
                } else {           /* integral with j0(q*r) */
                    if (iq == 0) { /* q=0 case */
                        if (unit_cell_.parameters().parameters_input().enable_esm_ &&
                            unit_cell_.parameters().parameters_input().esm_bc_ != "pbc") {
                            for (int ir = 0; ir < rg.num_points(); ir++) {
                                double x = rg[ir];
                                s[ir]    = (x * vloc[ir] + atom_type.zn() * gsl_sf_erf(x)) * x;
                            }
                        } else {
                            for (int ir = 0; ir < rg.num_points(); ir++) {
                                double x = rg[ir];
                                s[ir]    = (x * vloc[ir] + atom_type.zn()) * x;
                            }
                        }
                    } else {
                        for (int ir = 0; ir < rg.num_points(); ir++) {
                            double x = rg[ir];
                            s[ir] = (x * vloc[ir] + atom_type.zn() * gsl_sf_erf(x)) * std::sin(g * x);
                        }
                    }
                }
                values_(iat)[iq] = s.interpolate().integrate(0);
            }
            unit_cell_.comm().allgather(&values_(iat)[0], spl_q_.global_offset(), spl_q_.local_size());
            values_(iat).interpolate();
        }
    }

  public:
    Radial_integrals_vloc(Unit_cell const& unit_cell__, double qmax__, int np__)
        : Radial_integrals_base<1>(unit_cell__, qmax__, np__)
    {
        values_ = mdarray<Spline<double>, 1>(unit_cell_.num_atom_types());
        generate();
    }

    inline double value(int iat__, double q__) const
    {
        auto idx = iqdq(q__);
        if (std::abs(q__) < 1e-12) {
            if (jl_deriv) {
                return 0;
            } else {
                return values_(iat__)[0];
            }
        } else {
            auto& atom_type = unit_cell_.atom_type(iat__);
            auto q2         = std::pow(q__, 2);
            if (jl_deriv) {
                if (!unit_cell_.parameters().parameters_input().enable_esm_ ||
                    unit_cell_.parameters().parameters_input().esm_bc_ == "pbc") {
                    return values_(iat__)(idx.first, idx.second) / q2 / q__ -
                           atom_type.zn() * std::exp(-q2 / 4) * (4 + q2) / 2 / q2 / q2;
                } else {
                    return values_(iat__)(idx.first, idx.second) / q2 / q__;
                }
            } else {
                if (!unit_cell_.parameters().parameters_input().enable_esm_ ||
                    unit_cell_.parameters().parameters_input().esm_bc_ == "pbc") {
                    return values_(iat__)(idx.first, idx.second) / q__ - atom_type.zn() * std::exp(-q2 / 4) / q2;
                } else {
                    return values_(iat__)(idx.first, idx.second) / q__;
                }
            }
        }
    }
};

class Radial_integrals_rho_free_atom : public Radial_integrals_base<1>
{
  private:
    void generate()
    {
        PROFILE("sirius::Radial_integrals|rho_free_atom");

        for (int iat = 0; iat < unit_cell_.num_atom_types(); iat++) {
            auto& atom_type = unit_cell_.atom_type(iat);
            values_(iat)    = Spline<double>(grid_q_);

            #pragma omp parallel for
            for (int iq = 0; iq < grid_q_.num_points(); iq++) {
                double g = grid_q_[iq];
                Spline<double> s(unit_cell_.atom_type(iat).free_atom_radial_grid());
                if (iq == 0) {
                    for (int ir = 0; ir < s.num_points(); ir++) {
                        s[ir] = atom_type.free_atom_density(ir);
                    }
                    values_(iat)[iq] = s.interpolate().integrate(2);
                } else {
                    for (int ir = 0; ir < s.num_points(); ir++) {
                        s[ir] = atom_type.free_atom_density(ir) * std::sin(g * atom_type.free_atom_radial_grid(ir)) / g;
                    }
                    values_(iat)[iq] = s.interpolate().integrate(1);
                }
            }
            values_(iat).interpolate();
        }
    }

  public:
    Radial_integrals_rho_free_atom(Unit_cell const& unit_cell__, double qmax__, int np__)
        : Radial_integrals_base<1>(unit_cell__, qmax__, np__)
    {
        values_ = mdarray<Spline<double>, 1>(unit_cell_.num_atom_types());
        generate();
    }
};

} // namespace sirius

#endif // __RADIAL_INTEGRALS_H__<|MERGE_RESOLUTION|>--- conflicted
+++ resolved
@@ -118,21 +118,15 @@
             //total_angular_momentum[iat].clear();
             //total_angular_momentum[iat].resize(nwf);
 
+
             /* loop over all pseudo wave-functions */
             for (int i = 0; i < nwf; i++) {
                 values_(i, iat) = Spline<double>(grid_q_);
-
                 auto& wf = atom_type.ps_atomic_wf(i);
+                int l = wf.first;
 
                 double norm = inner(wf.second, wf.second, 0);
 
-<<<<<<< HEAD
-                int l = atom_type.pp_desc().atomic_pseudo_wfs_[i].first;
-                std::cout << l << std::endl;
-=======
-                int l = wf.first;
-                
->>>>>>> de621b31
                 #pragma omp parallel for
                 for (int iq = 0; iq < nq(); iq++) {
                     values_(i, iat)[iq] = sirius::inner(jl(iq)[l], wf.second, 1) / std::sqrt(norm);
