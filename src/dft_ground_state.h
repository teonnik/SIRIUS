// Copyright (c) 2013-2018 Anton Kozhevnikov, Thomas Schulthess
// All rights reserved.
//
// Redistribution and use in source and binary forms, with or without modification, are permitted provided that
// the following conditions are met:
//
// 1. Redistributions of source code must retain the above copyright notice, this list of conditions and the
//    following disclaimer.
// 2. Redistributions in binary form must reproduce the above copyright notice, this list of conditions
//    and the following disclaimer in the documentation and/or other materials provided with the distribution.
//
// THIS SOFTWARE IS PROVIDED BY THE COPYRIGHT HOLDERS AND CONTRIBUTORS "AS IS" AND ANY EXPRESS OR IMPLIED
// WARRANTIES, INCLUDING, BUT NOT LIMITED TO, THE IMPLIED WARRANTIES OF MERCHANTABILITY AND FITNESS FOR A
// PARTICULAR PURPOSE ARE DISCLAIMED. IN NO EVENT SHALL THE COPYRIGHT HOLDER OR CONTRIBUTORS BE LIABLE FOR
// ANY DIRECT, INDIRECT, INCIDENTAL, SPECIAL, EXEMPLARY, OR CONSEQUENTIAL DAMAGES (INCLUDING, BUT NOT LIMITED TO,
// PROCUREMENT OF SUBSTITUTE GOODS OR SERVICES; LOSS OF USE, DATA, OR PROFITS; OR BUSINESS INTERRUPTION) HOWEVER
// CAUSED AND ON ANY THEORY OF LIABILITY, WHETHER IN CONTRACT, STRICT LIABILITY, OR TORT (INCLUDING NEGLIGENCE OR
// OTHERWISE) ARISING IN ANY WAY OUT OF THE USE OF THIS SOFTWARE, EVEN IF ADVISED OF THE POSSIBILITY OF SUCH DAMAGE.

/** \file dft_ground_state.h
 *
 *  \brief Contains definition and partial implementation of sirius::DFT_ground_state class.
 */

#ifndef __DFT_GROUND_STATE_H__
#define __DFT_GROUND_STATE_H__

#include "potential.h"
#include "density.h"
#include "k_point_set.h"
#include "json.hpp"
#include "hubbard.hpp"

using json = nlohmann::json;

namespace sirius {

/// The whole DFT ground state calculation.
class DFT_ground_state
{
    private:

        Simulation_context& ctx_;

        Unit_cell& unit_cell_;

        std::unique_ptr<Potential> potential_ptr_{nullptr};
        Potential& potential_;

        std::unique_ptr<Hamiltonian> hamiltonian_ptr_{nullptr};
        Hamiltonian& hamiltonian_;

        std::unique_ptr<Density> density_ptr_{nullptr};
        Density& density_;

        std::unique_ptr<K_point_set> kset_ptr_{nullptr};
        K_point_set& kset_;

        Band band_;

        double ewald_energy_{0};

        /// Compute the ion-ion electrostatic energy using Ewald method.
        /** The following contribution (per unit cell) to the total energy has to be computed:
         *  \f[
         *    E^{ion-ion} = \frac{1}{N} \frac{1}{2} \sum_{i \neq j} \frac{Z_i Z_j}{|{\bf r}_i - {\bf r}_j|} =
         *      \frac{1}{2} \sideset{}{'} \sum_{\alpha \beta {\bf T}} \frac{Z_{\alpha} Z_{\beta}}{|{\bf r}_{\alpha} - {\bf r}_{\beta} + {\bf T}|}
         *  \f]
         *  where \f$ N \f$ is the number of unit cells in the crystal.
         *  Following the idea of Ewald the Coulomb interaction is split into two terms:
         *  \f[
         *     \frac{1}{|{\bf r}_{\alpha} - {\bf r}_{\beta} + {\bf T}|} =
         *       \frac{{\rm erf}(\sqrt{\lambda} |{\bf r}_{\alpha} - {\bf r}_{\beta} + {\bf T}|)}{|{\bf r}_{\alpha} - {\bf r}_{\beta} + {\bf T}|} +
         *       \frac{{\rm erfc}(\sqrt{\lambda} |{\bf r}_{\alpha} - {\bf r}_{\beta} + {\bf T}|)}{|{\bf r}_{\alpha} - {\bf r}_{\beta} + {\bf T}|}
         *  \f]
         *  Second term is computed directly. First term is computed in the reciprocal space. Remembering that
         *  \f[
         *    \frac{1}{\Omega} \sum_{\bf G} e^{i{\bf Gr}} = \sum_{\bf T} \delta({\bf r - T})
         *  \f]
         *  we rewrite the first term as
         *  \f[
         *    \frac{1}{2} \sideset{}{'} \sum_{\alpha \beta {\bf T}} Z_{\alpha} Z_{\beta}
         *      \frac{{\rm erf}(\sqrt{\lambda} |{\bf r}_{\alpha} - {\bf r}_{\beta} + {\bf T}|)}{|{\bf r}_{\alpha} - {\bf r}_{\beta} + {\bf T}|} =
         *    \frac{1}{2} \sum_{\alpha \beta {\bf T}} Z_{\alpha} Z_{\beta}  \frac{{\rm erf}(\sqrt{\lambda} |{\bf r}_{\alpha} - {\bf r}_{\beta} + {\bf T}|)}{|{\bf r}_{\alpha} - {\bf r}_{\beta} + {\bf T}|} -
         *      \frac{1}{2} \sum_{\alpha} Z_{\alpha}^2 2 \sqrt{\frac{\lambda}{\pi}} = \\
         *    \frac{1}{2} \sum_{\alpha \beta} Z_{\alpha} Z_{\beta} \frac{1}{\Omega} \sum_{\bf G} \int e^{i{\bf Gr}} \frac{{\rm erf}(\sqrt{\lambda} |{\bf r}_{\alpha\beta} + {\bf r}|)}{|{\bf r}_{\alpha\beta} + {\bf r}|} d{\bf r}  -
         *      \sum_{\alpha} Z_{\alpha}^2  \sqrt{\frac{\lambda}{\pi}}
         *  \f]
         *  The integral is computed using the \f$ \ell=0 \f$ term of the spherical expansion of the plane-wave:
         *  \f[
         *    \int e^{i{\bf Gr}} \frac{{\rm erf}(\sqrt{\lambda} |{\bf r}_{\alpha\beta} + {\bf r}|)}{|{\bf r}_{\alpha\beta} + {\bf r}|} d{\bf r} =
         *      \int e^{-i{\bf r}_{\alpha \beta}{\bf G}} e^{i{\bf Gr}} \frac{{\rm erf}(\sqrt{\lambda} |{\bf r}|)}{|{\bf r}|} d{\bf r} =
         *    e^{-i{\bf r}_{\alpha \beta}{\bf G}} 4 \pi \int_0^{\infty} \frac{\sin({G r})}{G} {\rm erf}(\sqrt{\lambda} r ) dr
         *  \f]
         *  We will split integral in two parts:
         *  \f[
         *    \int_0^{\infty} \sin({G r}) {\rm erf}(\sqrt{\lambda} r ) dr = \int_0^{b} \sin({G r}) {\rm erf}(\sqrt{\lambda} r ) dr +
         *      \int_b^{\infty} \sin({G r}) dr = \frac{1}{G} e^{-\frac{G^2}{4 \lambda}}
         *  \f]
         *  where \f$ b \f$ is sufficiently large. To reproduce in Mathrmatica:
            \verbatim
            Limit[Limit[
              Integrate[Sin[g*x]*Erf[Sqrt[nu] * x], {x, 0, b},
                  Assumptions -> {nu > 0, g >= 0, b > 0}] +
                     Integrate[Sin[g*(x + I*a)], {x, b, \[Infinity]},
                         Assumptions -> {a > 0, nu > 0, g >= 0, b > 0}], a -> 0],
                          b -> \[Infinity], Assumptions -> {nu > 0, g >= 0}]
            \endverbatim
         *  The first term of the Ewald sum thus becomes:
         *  \f[
         *    \frac{2 \pi}{\Omega} \sum_{{\bf G}} \frac{e^{-\frac{G^2}{4 \lambda}}}{G^2} \Big| \sum_{\alpha} Z_{\alpha} e^{-i{\bf r}_{\alpha}{\bf G}} \Big|^2 -
         *       \sum_{\alpha} Z_{\alpha}^2 \sqrt{\frac{\lambda}{\pi}}
         *  \f]
         *  For \f$ G=0 \f$ the following is done:
         *  \f[
         *    \frac{e^{-\frac{G^2}{4 \lambda}}}{G^2} \approx \frac{1}{G^2}-\frac{1}{4 \lambda }
         *  \f]
         *  The term \f$ \frac{1}{G^2} \f$ is compensated together with the corresponding Hartree terms in electron-electron and
         *  electron-ion interactions (cell should be neutral) and we are left with the following conribution:
         *  \f[
         *    -\frac{2\pi}{\Omega}\frac{N_{el}^2}{4 \lambda}
         *  \f]
         *  Final expression for the Ewald energy:
         *  \f[
         *    E^{ion-ion} = \frac{1}{2} \sideset{}{'} \sum_{\alpha \beta {\bf T}} Z_{\alpha} Z_{\beta}
         *      \frac{{\rm erfc}(\sqrt{\lambda} |{\bf r}_{\alpha} - {\bf r}_{\beta} + {\bf T}|)}{|{\bf r}_{\alpha} - {\bf r}_{\beta} + {\bf T}|} +
         *      \frac{2 \pi}{\Omega} \sum_{{\bf G}\neq 0} \frac{e^{-\frac{G^2}{4 \lambda}}}{G^2} \Big| \sum_{\alpha} Z_{\alpha} e^{-i{\bf r}_{\alpha}{\bf G}} \Big|^2 -
         *      \sum_{\alpha} Z_{\alpha}^2 \sqrt{\frac{\lambda}{\pi}} - \frac{2\pi}{\Omega}\frac{N_{el}^2}{4 \lambda}
         *  \f]
         */
        double ewald_energy();

        /// Compute approximate atomic magnetic moments in case of PW-PP.
        mdarray<double, 2> compute_atomic_mag_mom() const
        {
            PROFILE("sirius::DFT_ground_state::compute_atomic_mag_mom");

            /* radius of spheres around each atom where "atomic" magnetic moment is calculated */
            double const R = 2.0;

            mdarray<double, 2> mmom(3, unit_cell_.num_atoms());
            mmom.zero();

            #pragma omp parallel for
            for (int ia = 0; ia < unit_cell_.num_atoms(); ia++) {
                for (int j0 = 0; j0 < ctx_.fft().grid().size(0); j0++) {
                    for (int j1 = 0; j1 < ctx_.fft().grid().size(1); j1++) {
                        for (int j2 = 0; j2 < ctx_.fft().local_size_z(); j2++) {
                            /* get real space fractional coordinate */
                            auto v0 = vector3d<double>(double(j0) / ctx_.fft().grid().size(0),
                                                       double(j1) / ctx_.fft().grid().size(1),
                                                       double(ctx_.fft().offset_z() + j2) / ctx_.fft().grid().size(2));
                            /* index of real space point */
                            int ir = ctx_.fft().grid().index_by_coord(j0, j1, j2);

                            for (int t0 = -1; t0 <= 1; t0++) {
                                for (int t1 = -1; t1 <= 1; t1++) {
                                    for (int t2 = -1; t2 <= 1; t2++) {
                                        vector3d<double> v1 = v0 - (unit_cell_.atom(ia).position() + vector3d<double>(t0, t1, t2));
                                        auto r = unit_cell_.get_cartesian_coordinates(v1);
                                        auto a = r.length();

                                        if (a <= R) {
                                            for (int j = 0; j < ctx_.num_mag_dims(); j++) {
                                                mmom(j, ia) += density_.magnetization(j).f_rg(ir);
                                            }
                                        }
                                    }
                                }
                            }
                        }
                    }
                }
                for (int j: {0, 1, 2}) {
                    mmom(j, ia) *= (unit_cell_.omega() / ctx_.fft().size());
                }
            }
            ctx_.fft().comm().allreduce(&mmom(0, 0), static_cast<int>(mmom.size()));
            return std::move(mmom);
        }
    public:

        DFT_ground_state(Simulation_context& ctx__,
                         Hamiltonian&        hamiltonian__,
                         Density&            density__,
                         K_point_set&        kset__)
            : ctx_(ctx__)
            , unit_cell_(ctx__.unit_cell())
            , potential_(hamiltonian__.potential())
            , hamiltonian_(hamiltonian__)
            , density_(density__)
            , kset_(kset__)
            , band_(ctx_)
        {
            if (!ctx_.full_potential()) {
                ewald_energy_ = ewald_energy();
            }
        }

        DFT_ground_state(Simulation_context& ctx__)
            : ctx_(ctx__)
            , unit_cell_(ctx__.unit_cell())
            , potential_ptr_(new Potential(ctx__))
            , potential_(*potential_ptr_)
            , hamiltonian_ptr_(new Hamiltonian(ctx__, potential_))
            , hamiltonian_(*hamiltonian_ptr_)
            , density_ptr_(new Density(ctx__))
            , density_(*density_ptr_)
            , kset_ptr_(new K_point_set(ctx__, ctx__.parameters_input().ngridk_, ctx_.parameters_input().shiftk_, ctx_.use_symmetry()))
            , kset_(*kset_ptr_)
            , band_(ctx_)
        {
            potential_.allocate();
            density_.allocate();
            if (!ctx_.full_potential()) {
                ewald_energy_ = ewald_energy();
            }
        }

        void initial_state()
        {
            density_.initial_density();
            potential_.generate(density_);
            if (!ctx_.full_potential()) {
                band_.initialize_subspace(kset_, hamiltonian_);
            }
        }

        json find(double potential_tol, double energy_tol, int num_dft_iter, bool write_state);

        void print_info();

        void print_magnetic_moment();

        /// Return nucleus energy in the electrostatic field.
        /** Compute energy of nucleus in the electrostatic potential generated by the total (electrons + nuclei)
         *  charge density. Diverging self-interaction term z*z/|r=0| is excluded. */
        double energy_enuc() const
        {
            double enuc{0};
            if (ctx_.full_potential()) {
                for (int ialoc = 0; ialoc < unit_cell_.spl_num_atoms().local_size(); ialoc++) {
                    int ia = unit_cell_.spl_num_atoms(ialoc);
                    int zn = unit_cell_.atom(ia).zn();
                    enuc -= 0.5 * zn * potential_.vh_el(ia); // * y00;
                }
                ctx_.comm().allreduce(&enuc, 1);
            }
            return enuc;
        }

        /// Return eigen-value sum of core states.
        double core_eval_sum() const
        {
            double sum{0};
            for (int ic = 0; ic < unit_cell_.num_atom_symmetry_classes(); ic++) {
                sum += unit_cell_.atom_symmetry_class(ic).core_eval_sum() *
                       unit_cell_.atom_symmetry_class(ic).num_atoms();
            }
            return sum;
        }

        double energy_vha()
        {
            return potential_.energy_vha();
        }

        double energy_vxc()
        {
            return potential_.energy_vxc(density_);
        }

        double energy_exc()
        {
            return potential_.energy_exc(density_);
        }

        double energy_bxc()
        {
            double ebxc{0};
            for (int j = 0; j < ctx_.num_mag_dims(); j++) {
                ebxc += density_.magnetization(j).inner(potential_.effective_magnetic_field(j));
            }
            return ebxc;
        }

        double energy_veff()
        {
            return density_.rho().inner(potential_.effective_potential());
        }

        double energy_vloc()
        {
            return potential_.local_potential().inner(density_.rho());
        }

        /// Full eigen-value sum (core + valence)
        double eval_sum()
        {
            return (core_eval_sum() + kset_.valence_eval_sum());
        }

        /// Kinetic energy
        /** more doc here
        */
        double energy_kin()
        {
            return (eval_sum() - energy_veff() - energy_bxc());
        }

        double energy_ewald() const
        {
            return ewald_energy_;
        }

        /// Total energy of the electronic subsystem.
        /** From the definition of the density functional we have:
         *  \f[
         *      E[\rho] = T[\rho] + E^{H}[\rho] + E^{XC}[\rho] + E^{ext}[\rho]
         *  \f]
         *  where \f$ T[\rho] \f$ is the kinetic energy, \f$ E^{H}[\rho] \f$ - electrostatic energy of
         *  electron-electron density interaction, \f$ E^{XC}[\rho] \f$ - exchange-correlation energy
         *  and \f$ E^{ext}[\rho] \f$ - energy in the external field of nuclei.
         *
         *  Electrostatic and external field energies are grouped in the following way:
         *  \f[
         *      \frac{1}{2} \int \int \frac{\rho({\bf r})\rho({\bf r'}) d{\bf r} d{\bf r'}}{|{\bf r} - {\bf r'}|} +
         *          \int \rho({\bf r}) V^{nuc}({\bf r}) d{\bf r} = \frac{1}{2} \int V^{H}({\bf r})\rho({\bf r})d{\bf r} +
         *          \frac{1}{2} \int \rho({\bf r}) V^{nuc}({\bf r}) d{\bf r}
         *  \f]
         *  Here \f$ V^{H}({\bf r}) \f$ is the total (electron + nuclei) electrostatic potential returned by the
         *  poisson solver. Next we transform the remaining term:
         *  \f[
         *      \frac{1}{2} \int \rho({\bf r}) V^{nuc}({\bf r}) d{\bf r} =
         *      \frac{1}{2} \int \int \frac{\rho({\bf r})\rho^{nuc}({\bf r'}) d{\bf r} d{\bf r'}}{|{\bf r} - {\bf r'}|} =
         *      \frac{1}{2} \int V^{H,el}({\bf r}) \rho^{nuc}({\bf r}) d{\bf r}
         *  \f]
         *
         *  Total energy in PW-PP method has the following expression:
         *  \f[
         *    E_{tot} = \sum_{i} f_i \langle \psi_i | \Big( \hat T + \sum_{\xi \xi'} |\beta_{\xi} \rangle D_{\xi \xi'}^{ion} \langle \beta_{\xi'} |\Big) | \psi_i \rangle +
         *     \int V^{ion}({\bf r})\rho({\bf r})d{\bf r} + \frac{1}{2} \int V^{H}({\bf r})\rho({\bf r})d{\bf r} + E^{XC}[\rho + \rho_{core}]
         *  \f]
         *  The following rearrangement is performed:
         *  \f[
         *     \int V^{ion}({\bf r})\rho({\bf r})d{\bf r} + \frac{1}{2} \int V^{H}({\bf r})\rho({\bf r})d{\bf r} = \\
         *     \int V^{ion}({\bf r})\rho({\bf r})d{\bf r} + \int V^{H}({\bf r})\rho({\bf r})d{\bf r} + \int V^{XC}({\bf r})\rho({\bf r})d{\bf r} -
         *     \frac{1}{2} \int V^{H}({\bf r})\rho({\bf r})d{\bf r} - \int V^{XC}({\bf r})\rho({\bf r})d{\bf r}  = \\
         *      \int V^{eff}({\bf r})\rho({\bf r})d{\bf r} - \frac{1}{2} \int V^{H}({\bf r})\rho({\bf r})d{\bf r} - \int V^{XC}({\bf r})\rho({\bf r})d{\bf r} = \\
         *      \int V^{eff}({\bf r})\rho^{ps}({\bf r})d{\bf r} + \int V^{eff}({\bf r})\rho^{aug}({\bf r})d{\bf r} - \frac{1}{2} \int V^{H}({\bf r})\rho({\bf r})d{\bf r} - \int V^{XC}({\bf r})\rho({\bf r})d{\bf r}
         *  \f]
         *  Where
         *  \f[
         *    V^{eff}({\bf r}) = V^{H}({\bf r}) + V^{XC}({\bf r}) + V^{ion}({\bf r})
         *  \f]
         *  Next, we use the definition of \f$ \rho^{aug} \f$:
         *  \f[
         *    \int V^{eff}({\bf r})\rho^{aug}({\bf r})d{\bf r} = \int V^{eff}({\bf r}) \sum_{i}\sum_{\xi \xi'} f_i \langle \psi_i | \beta_{\xi} \rangle Q_{\xi \xi'}({\bf r}) \langle \beta_{\xi'} | \psi_i \rangle d{\bf r} =
         *     \sum_{i}\sum_{\xi \xi'} f_i \langle \psi_i | \beta_{\xi} \rangle D_{\xi \xi'}^{aug} \langle \beta_{\xi'} | \psi_i \rangle
         *  \f]
         *  Now we can rewrite the total energy expression:
         *  \f[
         *    E_{tot} = \sum_{i} f_i \langle \psi_i | \Big( \hat T + \sum_{\xi \xi'} |\beta_{\xi} \rangle D_{\xi \xi'}^{ion} + D_{\xi \xi'}^{aug} \langle \beta_{\xi'} |\Big) | \psi_i \rangle +
         *      \int V^{eff}({\bf r})\rho^{ps}({\bf r})d{\bf r} - \frac{1}{2} \int V^{H}({\bf r})\rho({\bf r})d{\bf r} - \int V^{XC}({\bf r})\rho({\bf r}) d{\bf r} + E^{XC}[\rho + \rho_{core}]
         *  \f]
         *  From the Kohn-Sham equations
         *  \f[
         *    \Big( \hat T + \sum_{\xi \xi'} |\beta_{\xi} \rangle D_{\xi \xi'}^{ion} + D_{\xi \xi'}^{aug} \langle \beta_{\xi'}| + \hat V^{eff} \Big) | \psi_i \rangle = \varepsilon_i \Big( 1+\hat S \Big) |\psi_i \rangle
         *  \f]
         *  we can extract the sum
         *  \f[
         *    \sum_{i} f_i \langle \psi_i | \Big( \hat T + \sum_{\xi \xi'} |\beta_{\xi} \rangle D_{\xi \xi'}^{ion} + D_{\xi \xi'}^{aug} \langle \beta_{\xi'} |\Big) | \psi_i \rangle  =
         *     \sum_{i} f_i \varepsilon_i - \int V^{eff}({\bf r}) \rho^{ps}({\bf r}) d{\bf r}
         *  \f]
         *  Combining all together we obtain the following expression for total energy:
         *  \f[
         *    E_{tot} = \sum_{i} f_i \varepsilon_i - \frac{1}{2} \int V^{H}({\bf r})\rho({\bf r})d{\bf r} - \int V^{XC}({\bf r})\rho({\bf r}) d{\bf r} + E^{XC}[\rho + \rho_{core}]
         *  \f]
         */
        double total_energy()
        {
            double tot_en{0};

            switch (ctx_.electronic_structure_method()) {
                case electronic_structure_method_t::full_potential_lapwlo: {
                    tot_en = (energy_kin() + energy_exc() + 0.5 * energy_vha() + energy_enuc());
                    break;
                }

                case electronic_structure_method_t::pseudopotential: {
                    //tot_en = (kset_.valence_eval_sum() - energy_veff() + energy_vloc() - potential_.PAW_one_elec_energy()) +
                    //         0.5 * energy_vha() + energy_exc() + potential_.PAW_total_energy() + ewald_energy_;
                    tot_en = (kset_.valence_eval_sum() - energy_vxc() - potential_.PAW_one_elec_energy()) -
                             0.5 * energy_vha() + energy_exc() + potential_.PAW_total_energy() + ewald_energy_;
                    break;
                }
            }

            if (ctx_.hubbard_correction()) {
                tot_en += hamiltonian_.U().hubbard_energy();
            }

            return tot_en;
        }

        void symmetrize(Periodic_function<double>* f__,
                        Periodic_function<double>* gz__,
                        Periodic_function<double>* gx__,
                        Periodic_function<double>* gy__)
        {
            PROFILE("sirius::DFT_ground_state::symmetrize");

            auto& comm = ctx_.comm();

            auto& remap_gvec = ctx_.remap_gvec();

            if (ctx_.control().print_hash_) {
                auto h = f__->hash_f_pw();
                if (ctx_.comm().rank() == 0) {
                    print_hash("f_unsymmetrized(G)", h);
                }
            }

            unit_cell_.symmetry().symmetrize_function(&f__->f_pw_local(0), remap_gvec, ctx_.sym_phase_factors());

            if (ctx_.control().print_hash_) {
                auto h = f__->hash_f_pw();
                if (ctx_.comm().rank() == 0) {
                    print_hash("f_symmetrized(G)", h);
                }
            }

            /* symmetrize PW components */
            switch (ctx_.num_mag_dims()) {
                case 1: {
                    unit_cell_.symmetry().symmetrize_vector_function(&gz__->f_pw_local(0), remap_gvec, ctx_.sym_phase_factors());
                    break;
                }
                case 3: {
                    if (ctx_.control().print_hash_) {
                        auto h1 = gx__->hash_f_pw();
                        auto h2 = gy__->hash_f_pw();
                        auto h3 = gz__->hash_f_pw();
                        if (ctx_.comm().rank() == 0) {
                            print_hash("fx_unsymmetrized(G)", h1);
                            print_hash("fy_unsymmetrized(G)", h2);
                            print_hash("fz_unsymmetrized(G)", h3);
                        }
                    }

                    unit_cell_.symmetry().symmetrize_vector_function(&gx__->f_pw_local(0), &gy__->f_pw_local(0), &gz__->f_pw_local(0),
                                                                     remap_gvec, ctx_.sym_phase_factors());

                    if (ctx_.control().print_hash_) {
                        auto h1 = gx__->hash_f_pw();
                        auto h2 = gy__->hash_f_pw();
                        auto h3 = gz__->hash_f_pw();
                        if (ctx_.comm().rank() == 0) {
                            print_hash("fx_symmetrized(G)", h1);
                            print_hash("fy_symmetrized(G)", h2);
                            print_hash("fz_symmetrized(G)", h3);
                        }
                    }
                    break;
                }
            }

            if (ctx_.full_potential()) {
                /* symmetrize MT components */
                unit_cell_.symmetry().symmetrize_function(f__->f_mt(), comm);
                switch (ctx_.num_mag_dims()) {
                    case 1: {
                        unit_cell_.symmetry().symmetrize_vector_function(gz__->f_mt(), comm);
                        break;
                    }
                    case 3: {
                        unit_cell_.symmetry().symmetrize_vector_function(gx__->f_mt(), gy__->f_mt(), gz__->f_mt(), comm);
                        break;
                    }
                }
            }
        }

        inline Band& band()
        {
            return band_;
        }

        inline Density& density()
        {
            return density_;
        }

        inline Potential& potential()
        {
            return potential_;
        }

        inline K_point_set& k_point_set()
        {
            return kset_;
        }

        inline Hamiltonian& hamiltonian()
        {
            return hamiltonian_;
        }

        json serialize()
        {
            json dict;

            dict["mpi_grid"] = ctx_.mpi_grid_dims();

            std::vector<int> fftgrid(3);
            for (int i = 0; i < 3; i++) {
                fftgrid[i] = ctx_.fft().grid().size(i);
            }
            dict["fft_grid"] = fftgrid;
            for (int i = 0; i < 3; i++) {
                fftgrid[i] = ctx_.fft_coarse().grid().size(i);
            }
            dict["fft_coarse_grid"] = fftgrid;
            dict["num_fv_states"] = ctx_.num_fv_states();
            dict["num_bands"] = ctx_.num_bands();
            dict["aw_cutoff"] = ctx_.aw_cutoff();
            dict["pw_cutoff"] = ctx_.pw_cutoff();
            dict["omega"] = ctx_.unit_cell().omega();
            dict["chemical_formula"] = ctx_.unit_cell().chemical_formula();
            dict["num_atoms"] = ctx_.unit_cell().num_atoms();
            dict["energy"] = json::object();
            dict["energy"]["total"] = total_energy();
            dict["energy"]["enuc"] = energy_enuc();
            dict["energy"]["core_eval_sum"] = core_eval_sum();
            dict["energy"]["vha"] = energy_vha();
            dict["energy"]["vxc"] = energy_vxc();
            dict["energy"]["exc"] = energy_exc();
            dict["energy"]["bxc"] = energy_bxc();
            dict["energy"]["veff"] = energy_veff();
            dict["energy"]["eval_sum"] = eval_sum();
            dict["energy"]["kin"] = energy_kin();
            dict["energy"]["ewald"] = energy_ewald();
            dict["efermi"] = kset_.energy_fermi();
            dict["band_gap"] = kset_.band_gap();
            dict["core_leakage"] = density_.core_leakage();

            return std::move(dict);
        }
};

inline double DFT_ground_state::ewald_energy()
{
    PROFILE("sirius::DFT_ground_state::ewald_energy");

    double alpha = 1.5;

    double ewald_g = 0;

    #pragma omp parallel
    {
        double ewald_g_pt = 0;

        #pragma omp for
        for (int igloc = 0; igloc < ctx_.gvec().count(); igloc++) {
            int ig = ctx_.gvec().offset() + igloc;
            if (!ig) {
                continue;
            }

            double g2 = std::pow(ctx_.gvec().gvec_len(ig), 2);

            double_complex rho(0, 0);

            for (int ia = 0; ia < unit_cell_.num_atoms(); ia++) {
                rho += ctx_.gvec_phase_factor(ig, ia) * static_cast<double>(unit_cell_.atom(ia).zn());
            }

            ewald_g_pt += std::pow(std::abs(rho), 2) * std::exp(-g2 / 4 / alpha) / g2;
        }

        #pragma omp critical
        ewald_g += ewald_g_pt;
    }
    ctx_.comm().allreduce(&ewald_g, 1);
    if (ctx_.gvec().reduced()) {
        ewald_g *= 2;
    }
    /* remaining G=0 contribution */
    ewald_g -= std::pow(unit_cell_.num_electrons(), 2) / alpha / 4;
    ewald_g *= (twopi / unit_cell_.omega());

    /* remove self-interaction */
    for (int ia = 0; ia < unit_cell_.num_atoms(); ia++) {
        ewald_g -= std::sqrt(alpha / pi) * std::pow(unit_cell_.atom(ia).zn(), 2);
    }

    double ewald_r = 0;
    #pragma omp parallel
    {
        double ewald_r_pt = 0;

        #pragma omp for
        for (int ia = 0; ia < unit_cell_.num_atoms(); ia++) {
            for (int i = 1; i < unit_cell_.num_nearest_neighbours(ia); i++) {
                int ja = unit_cell_.nearest_neighbour(i, ia).atom_id;
                double d = unit_cell_.nearest_neighbour(i, ia).distance;
                ewald_r_pt += 0.5 * unit_cell_.atom(ia).zn() * unit_cell_.atom(ja).zn() *
                              gsl_sf_erfc(std::sqrt(alpha) * d) / d;
            }
        }

        #pragma omp critical
        ewald_r += ewald_r_pt;
    }

    return (ewald_g + ewald_r);
}

inline json DFT_ground_state::find(double potential_tol, double energy_tol, int num_dft_iter, bool write_state)
{
    PROFILE("sirius::DFT_ground_state::scf_loop");

    double eold{0}, rms{0};

    if (ctx_.full_potential()) {
        potential_.mixer_init();
    } else {
        density_.mixer_init();
    }

    int num_iter{-1};

    if (ctx_.hubbard_correction()) {
        hamiltonian_.U().calculate_hubbard_potential_and_energy();
    }

    for (int iter = 0; iter < num_dft_iter; iter++) {
        sddk::timer t1("sirius::DFT_ground_state::scf_loop|iteration");

        if (ctx_.comm().rank() == 0 && ctx_.control().verbosity_ >= 1) {
            printf("\n");
            printf("+------------------------------+\n");
            printf("| SCF iteration %3i out of %3i |\n", iter, num_dft_iter);
            printf("+------------------------------+\n");
        }

        /* find new wave-functions */
        band_.solve(kset_, hamiltonian_, true);
        /* find band occupancies */
        kset_.find_band_occupancies();
        /* generate new density from the occupied wave-functions */
        density_.generate(kset_);
        /* symmetrize density and magnetization */
        if (ctx_.use_symmetry()) {
            symmetrize(&density_.rho(), &density_.magnetization(0), &density_.magnetization(1),
                       &density_.magnetization(2));
            if (ctx_.electronic_structure_method() == electronic_structure_method_t::pseudopotential) {
                density_.symmetrize_density_matrix();
            }
        }

        /* set new tolerance of iterative solver */
        if (!ctx_.full_potential()) {
            rms = density_.mix();
            double tol = std::max(1e-12, 0.1 * density_.dr2() / ctx_.unit_cell().num_valence_electrons());
            /* print dr2 of mixer and current iterative solver tolerance */
            if (ctx_.comm().rank() == 0 && ctx_.control().verbosity_ >= 1) {
                printf("dr2: %18.12E, tol: %18.12E\n",  density_.dr2(), tol);
            }
            ctx_.set_iterative_solver_tolerance(std::min(ctx_.iterative_solver_tolerance(), tol));
        }

        if (!ctx_.full_potential()) {
            density_.generate_paw_loc_density();
        }

        /* transform density to realspace after mixing and symmetrization */
        density_.fft_transform(1);

        /* check number of elctrons */
        density_.check_num_electrons();

        /* compute new potential */
        potential_.generate(density_);

        /* symmetrize potential and effective magnetic field */
        if (ctx_.use_symmetry()) {
            symmetrize(potential_.effective_potential(), potential_.effective_magnetic_field(0),
                       potential_.effective_magnetic_field(1), potential_.effective_magnetic_field(2));
        }

        /* transform potential to real space after symmetrization */
        potential_.fft_transform(1);

        /* compute new total energy for a new density */
        double etot = total_energy();

        if (ctx_.full_potential()) {
            rms = potential_.mix();
            double tol = std::max(1e-12, 0.001 * rms);
            ctx_.set_iterative_solver_tolerance(std::min(ctx_.iterative_solver_tolerance(), tol));
        }

        /* write some information */
        print_info();
        if (ctx_.comm().rank() == 0 && ctx_.control().verbosity_ >= 1) {
            printf("iteration : %3i, RMS %18.12E, energy difference : %18.12E\n", iter, rms, etot - eold);
        }

        // TODO: improve this part
        if (ctx_.full_potential()) {
            if (std::abs(eold - etot) < energy_tol && rms < potential_tol) {
                num_iter = iter;
                break;
            }
<<<<<<< HEAD
        }

        /* Compute the hubbard correction */
        if(ctx_.hubbard_correction()) {

            // I keep the same hubbard potential and occupancy matrices
            // for the first and second itterations.
            //            if (iter != 0) {
            hamiltonian_.U().hubbard_compute_occupation_numbers(kset_);
            hamiltonian_.U().calculate_hubbard_potential_and_energy();
            //}
            //            hamiltonian_.U().mix();
        }

        if (!ctx_.full_potential()) {
=======
        } else {
>>>>>>> 880c5a97
            if (std::abs(eold - etot) < energy_tol && density_.dr2() < potential_tol) {
                if (ctx_.comm().rank() == 0 && ctx_.control().verbosity_ >= 1) {
                    printf("\n");
                    printf("converged after %i SCF iterations!\n", iter + 1);
                    printf("energy difference  : %18.12E < %18.12E\n", std::abs(eold - etot), energy_tol);
                    printf("density difference : %18.12E < %18.12E\n", density_.dr2(), potential_tol);
                }
                num_iter = iter;
                break;
            }
        }

        print_magnetic_moment();

        eold = etot;
    }

    if (write_state) {
        ctx_.create_storage_file();
        if (ctx_.full_potential()) { // TODO: why this is necessary?
            density_.rho().fft_transform(-1);
            for (int j = 0; j < ctx_.num_mag_dims(); j++) {
                density_.magnetization(j).fft_transform(-1);
            }
        }
        potential_.save();
        density_.save();
    }

    json dict = serialize();
    if (num_iter >= 0) {
        dict["converged"] = true;
        dict["num_scf_iterations"] = num_iter;
    } else {
        dict["converged"] = false;
    }

    //dict["volume"] = ctx.unit_cell().omega() * std::pow(bohr_radius, 3);
    //dict["volume_units"] = "angstrom^3";
    //dict["energy"] = dft.total_energy() * ha2ev;
    //dict["energy_units"] = "eV";

    return std::move(dict);
}

inline void DFT_ground_state::print_magnetic_moment()
{
    mdarray<double, 2> mmom;
    if (!ctx_.full_potential() && ctx_.num_mag_dims()) {
        mmom = density_.compute_atomic_mag_mom();
    }

    if (!ctx_.full_potential() && ctx_.num_mag_dims() && ctx_.comm().rank() == 0) {
        printf("Magnetic moments\n");
        for (int i = 0; i < 80; i++) printf("-");
        printf("\n");
        printf("atom                 moment               |moment|");
        printf("\n");
        for (int i = 0; i < 80; i++) printf("-");
        printf("\n");
        for (int ia = 0; ia < unit_cell_.num_atoms(); ia++) {
            vector3d<double> v({mmom(1, ia), mmom(2, ia), mmom(0, ia)});
            printf("%4i    [%8.4f, %8.4f, %8.4f]  %10.6f\n", ia, v[0], v[1], v[2], v.length());
        }
    }
}

 inline void DFT_ground_state::print_info()
 {
    double evalsum1 = kset_.valence_eval_sum();
    double evalsum2 = core_eval_sum();
    double ekin = energy_kin();
    double evxc = energy_vxc();
    double eexc = energy_exc();
    double ebxc = energy_bxc();
    double evha = energy_vha();
    double etot = total_energy();
    double gap = kset_.band_gap() * ha2ev;
    double ef = kset_.energy_fermi();
    double enuc = energy_enuc();

    double one_elec_en = evalsum1 - (evxc + evha);

    if (ctx_.electronic_structure_method() == electronic_structure_method_t::pseudopotential) {
        one_elec_en -= potential_.PAW_one_elec_energy();
    }

    std::vector<double> mt_charge;
    double it_charge;
    double total_charge = density_.rho().integrate(mt_charge, it_charge);

    double total_mag[3];
    std::vector<double> mt_mag[3];
    double it_mag[3];
    for (int j = 0; j < ctx_.num_mag_dims(); j++) {
        total_mag[j] = density_.magnetization(j).integrate(mt_mag[j], it_mag[j]);
    }

    mdarray<double, 2> mmom;
    if (!ctx_.full_potential() && ctx_.num_mag_dims()) {
        mmom = compute_atomic_mag_mom();
    }

    if (ctx_.comm().rank() == 0 && ctx_.control().verbosity_ >= 1) {
        if (ctx_.full_potential()) {
            double total_core_leakage = 0.0;
            printf("\n");
            printf("Charges and magnetic moments\n");
            for (int i = 0; i < 80; i++) printf("-");
            printf("\n");
            printf("atom      charge    core leakage");
            if (ctx_.num_mag_dims()) printf("              moment                |moment|");
            printf("\n");
            for (int i = 0; i < 80; i++) printf("-");
            printf("\n");

            for (int ia = 0; ia < unit_cell_.num_atoms(); ia++) {
                double core_leakage = unit_cell_.atom(ia).symmetry_class().core_leakage();
                total_core_leakage += core_leakage;
                printf("%4i  %10.6f  %10.8e", ia, mt_charge[ia], core_leakage);
                if (ctx_.num_mag_dims()) {
                    vector3d<double> v;
                    v[2] = mt_mag[0][ia];
                    if (ctx_.num_mag_dims() == 3) {
                        v[0] = mt_mag[1][ia];
                        v[1] = mt_mag[2][ia];
                    }
                    printf("  [%8.4f, %8.4f, %8.4f]  %10.6f", v[0], v[1], v[2], v.length());
                }
                printf("\n");
            }

            printf("\n");
            printf("total core leakage    : %10.8e\n", total_core_leakage);
            printf("interstitial charge   : %10.6f\n", it_charge);
            if (ctx_.num_mag_dims()) {
                vector3d<double> v;
                v[2] = it_mag[0];
                if (ctx_.num_mag_dims() == 3) {
                    v[0] = it_mag[1];
                    v[1] = it_mag[2];
                }
                printf("interstitial moment   : [%8.4f, %8.4f, %8.4f], magnitude : %10.6f\n",
                       v[0], v[1], v[2], v.length());
            }
        }
        printf("total charge          : %10.6f\n", total_charge);

        if (ctx_.num_mag_dims()) {
            vector3d<double> v;
            v[2] = total_mag[0];
            if (ctx_.num_mag_dims() == 3) {
                v[0] = total_mag[1];
                v[1] = total_mag[2];
            }
            printf("total moment          : [%8.4f, %8.4f, %8.4f], magnitude : %10.6f\n",
                   v[0], v[1], v[2], v.length());
        }

        printf("\n");
        printf("Energy\n");
        for (int i = 0; i < 80; i++) printf("-");
        printf("\n");

        printf("valence_eval_sum          : %18.8f\n", evalsum1);
        if (ctx_.full_potential()) {
            printf("core_eval_sum             : %18.8f\n", evalsum2);
            printf("kinetic energy            : %18.8f\n", ekin);
            printf("enuc                      : %18.8f\n", enuc);
        }
        printf("<rho|V^{XC}>              : %18.8f\n", evxc);
        printf("<rho|E^{XC}>              : %18.8f\n", eexc);
        printf("<mag|B^{XC}>              : %18.8f\n", ebxc);
        printf("<rho|V^{H}>               : %18.8f\n", evha);
        if (!ctx_.full_potential()) {
            printf("one-electron contribution : %18.8f (Ha), %18.8f (Ry)\n", one_elec_en, one_elec_en * 2); // eband + deband in QE
            printf("hartree contribution      : %18.8f\n", 0.5 * evha);
            printf("xc contribution           : %18.8f\n", eexc);
            printf("ewald contribution        : %18.8f\n", ewald_energy_);
            printf("PAW contribution          : %18.8f\n", potential_.PAW_total_energy());
        }
        if(ctx_.hubbard_correction()) {
            printf("Hubbard energy            : %18.8f (Ha), %18.8f (Ry)\n", hamiltonian_.U().hubbard_energy(), hamiltonian_.U().hubbard_energy() * 2.0);
        }

        printf("Total energy              : %18.8f (Ha), %18.8f (Ry)\n", etot, etot * 2);

        printf("\n");
        printf("band gap (eV) : %18.8f\n", gap);
        printf("Efermi        : %18.8f\n", ef);
        printf("\n");
        //if (ctx_.control().verbosity_ >= 3 && !ctx_.full_potential()) {
        //    for (int ia = 0; ia < unit_cell_.num_atoms(); ia++) {
        //        printf("atom: %i\n", ia);
        //        int nbf = unit_cell_.atom(ia).type().mt_basis_size();
        //        for (int j = 0; j < ctx_.num_mag_comp(); j++) {
        //            //printf("component of density matrix: %i\n", j);
        //            //for (int xi1 = 0; xi1 < nbf; xi1++) {
        //            //    for (int xi2 = 0; xi2 < nbf; xi2++) {
        //            //        auto z = density_.density_matrix()(xi1, xi2, j, ia);
        //            //        printf("(%f, %f) ", z.real(), z.imag());
        //            //    }
        //            //    printf("\n");
        //            //}
        //            printf("diagonal components of density matrix: %i\n", j);
        //            for (int xi2 = 0; xi2 < nbf; xi2++) {
        //                auto z = density_.density_matrix()(xi2, xi2, j, ia);
        //                printf("(%10.6f, %10.6f) ", z.real(), z.imag());
        //            }
        //            printf("\n");
        //        }
        //    }
        //}
    }
 }

} // namespace

#endif // __DFT_GROUND_STATE_H__

/** \page DFT Spin-polarized DFT
 *  \section section1 Preliminary notes
 *
 *  \note Here and below sybol \f$ {\boldsymbol \sigma} \f$ is reserved for the vector of Pauli matrices. Spin components
 *        are labeled with \f$ \alpha \f$ or \f$ \beta \f$.
 *
 *  Wave-function of spin-1/2 particle is a two-component spinor:
 *  \f[
 *      {\bf \Psi}({\bf r}) = \left( \begin{array}{c} \psi^{\uparrow}({\bf r}) \\ \psi^{\downarrow}({\bf r}) \end{array} \right)
 *  \f]
 *  Operator of spin:
 *  \f[
 *      {\bf \hat S}=\frac{\hbar}{2}{\boldsymbol \sigma},
 *  \f]
 *  Pauli matrices:
 *  \f[
 *      \sigma_x=\left( \begin{array}{cc}
 *         0 & 1 \\
 *         1 & 0 \\ \end{array} \right) \,
 *           \sigma_y=\left( \begin{array}{cc}
 *         0 & -i \\
 *         i & 0 \\ \end{array} \right) \,
 *           \sigma_z=\left( \begin{array}{cc}
 *         1 & 0 \\
 *         0 & -1 \\ \end{array} \right)
 *  \f]
 *
 *  Spin moment of an electron in quantum state \f$ | \Psi \rangle \f$:
 *  \f[
 *     {\bf S}=\langle \Psi | {\bf \hat S} | \Psi \rangle  = \frac{\hbar}{2} \langle \Psi | {\boldsymbol \sigma} | \Psi \rangle
 *  \f]
 *
 *  Spin magnetic moment of electron:
 *  \f[
 *    {\bf \mu}_e=\gamma_e {\bf S},
 *  \f]
 *  where \f$ \gamma_e \f$ is the gyromagnetic ratio for the electron.
 *  \f[
 *   \gamma_e=-\frac{g_e \mu_B}{\hbar} \;\;\; \mu_B=\frac{e\hbar}{2m_ec}
 *  \f]
 *  Here \f$ g_e \f$ is a g-factor for electron which is ~2, and \f$ \mu_B \f$ - Bohr magneton (defined as positive constant).
 *  Finally, magnetic moment of electron:
 *  \f[
 *    {\bf \mu}_e=-{\bf \mu}_B \langle \Psi | {\boldsymbol \sigma} | \Psi \rangle
 *  \f]
 *  Potential energy of magnetic dipole in magnetic field:
 *  \f[
 *    U=-{\bf B}{\bf \mu}={\bf \mu}_B {\bf B} \langle \Psi | {\boldsymbol \sigma} | \Psi \rangle
 *  \f]
 *
 *  \section section2 Density and magnetization
 *  In magnetic calculations we have charge density \f$ \rho({\bf r}) \f$ (scalar function) and magnetization density
 *  \f$ {\bf m}({\bf r}) \f$ (vector function). Density is defined as:
 *  \f[
 *      \rho({\bf r}) = \sum_{j}^{occ} \Psi_{j}^{*}({\bf r}){\bf I} \Psi_{j}({\bf r}) =
 *         \sum_{j}^{occ} \psi_{j}^{\uparrow *}({\bf r}) \psi_{j}^{\uparrow}({\bf r}) +
 *         \psi_{j}^{\downarrow *}({\bf r}) \psi_{j}^{\downarrow}({\bf r})
 *  \f]
 *  Magnetization is defined as:
 *  \f[
 *      {\bf m}({\bf r}) = \sum_{j}^{occ} \Psi_{j}^{*}({\bf r}) {\boldsymbol \sigma} \Psi_{j}({\bf r})
 *  \f]
 *  \f[
 *      m_x({\bf r}) = \sum_{j}^{occ} \psi_{j}^{\uparrow *}({\bf r}) \psi_{j}^{\downarrow}({\bf r}) +
 *        \psi_{j}^{\downarrow *}({\bf r}) \psi_{j}^{\uparrow}({\bf r})
 *  \f]
 *  \f[
 *      m_y({\bf r}) = \sum_{j}^{occ} -i \psi_{j}^{\uparrow *}({\bf r}) \psi_{j}^{\downarrow}({\bf r}) +
 *        i \psi_{j}^{\downarrow *}({\bf r}) \psi_{j}^{\uparrow}({\bf r})
 *  \f]
 *  \f[
 *      m_z({\bf r}) = \sum_{j}^{occ} \psi_{j}^{\uparrow *}({\bf r}) \psi_{j}^{\uparrow}({\bf r}) -
 *        \psi_{j}^{\downarrow *}({\bf r}) \psi_{j}^{\downarrow}({\bf r})
 *  \f]
 *  Density and magnetization can be grouped into a \f$ 2 \times 2 \f$ density matrix, which is defined as:
 *  \f[
 *      {\boldsymbol \rho}({\bf r}) = \frac{1}{2} \Big( {\bf I}\rho({\bf r}) + {\boldsymbol \sigma} {\bf m}({\bf r})\Big) =
 *        \frac{1}{2} \left( \begin{array}{cc} \rho({\bf r}) + m_z({\bf r}) & m_x({\bf r}) - i m_y({\bf r}) \\
 *                                              m_x({\bf r}) + i m_y({\bf r}) & \rho({\bf r}) - m_z({\bf r}) \end{array} \right) =
 *        \sum_{j}^{occ} \left( \begin{array}{cc} \psi_{j}^{\uparrow *}({\bf r}) \psi_{j}^{\uparrow}({\bf r}) &
 *                                                \psi_{j}^{\downarrow *}({\bf r}) \psi_{j}^{\uparrow}({\bf r}) \\
 *                                                \psi_{j}^{\uparrow *}({\bf r}) \psi_{j}^{\downarrow}({\bf r}) &
 *                                                \psi_{j}^{\downarrow *}({\bf r}) \psi_{j}^{\downarrow}({\bf r}) \end{array} \right)
 *  \f]
 *  or simply
 *  \f[
 *    \rho_{\alpha \beta}({\bf r}) = \sum_{j}^{occ} \psi_{j}^{\beta *}({\bf r})\psi_{j}^{\alpha}({\bf r})
 *  \f]
 *  Pay attention to the order of spin indices in the \f$ 2 \times 2 \f$ density matrix.
 *  External potential \f$ v^{ext}({\bf r}) \f$ and external magnetic field \f$ {\bf B}^{ext}({\bf r}) \f$ can
 *  also be grouped into a \f$ 2 \times 2 \f$ matrix:
 *  \f[
 *    V_{\alpha\beta}^{ext}({\bf r})=\Big({\bf I}v^{ext}({\bf r})+\mu_{B}{\boldsymbol \sigma}{\bf B}^{ext}({\bf r}) \Big) =
 *      \left( \begin{array}{cc} v^{ext}({\bf r})+\mu_{B}B_z^{ext}({\bf r}) & \mu_{B} \Big( B_x^{ext}({\bf r})-iB_y^{exp}({\bf r}) \Big) \\
 *         \mu_{B} \Big( B_x^{ext}({\bf r})+iB_y^{ext}({\bf r}) \Big) & v^{ext}({\bf r})-\mu_{B}B_z^{ext}({\bf r}) \end{array} \right)
 *  \f]
 *  Let's check that potential energy in external fields can be written in the following way:
 *  \f[
 *    E^{ext}=\int Tr \Big( {\boldsymbol \rho}({\bf r}) {\bf V}^{ext}({\bf r}) \Big) d{\bf r} =
 *      \sum_{\alpha\beta} \int \rho_{\alpha\beta}({\bf r})V_{\beta\alpha}^{ext}({\bf r}) d{\bf r}
 *  \f]
 *  (below \f$ {\bf r} \f$, \f$ ext \f$ and \f$ \int d{\bf r} \f$ are dropped for simplicity)
 *  \f[
 *   \begin{eqnarray}
 *    \rho_{11}V_{11} &= \frac{1}{2}(\rho+m_z)(v+\mu_{B}B_z) = \frac{1}{2}(\rho v +\mu_{B} \rho B_z + m_z v + \mu_{B}m_zB_z) \\
 *    \rho_{22}V_{22} &= \frac{1}{2}(\rho-m_z)(v-\mu_{B}B_z) = \frac{1}{2}(\rho v -\mu_{B} \rho B_z - m_z v + \mu_{B}m_zB_z) \\
 *    \rho_{12}V_{21} &= \frac{1}{2}(m_x-im_y)\Big( \mu_{B}( B_x+iB_y) \Big) = \frac{\mu_B}{2}(m_xB_x+im_xB_y-im_yB_x+m_yB_y) \\
 *    \rho_{21}V_{12} &= \frac{1}{2}(m_x+im_y)\Big( \mu_{B}( B_x-iB_y) \Big) = \frac{\mu_B}{2}(m_xB_x-im_xB_y+im_yB_x+m_yB_y)
 *   \end{eqnarray}
 *  \f]
 *  The sum of this four terms will give exactly \f$ \int \rho({\bf r}) v^{ext}({\bf r}) + \mu_{B}{\bf m}({\bf r}) {\bf B}^{ext}({\bf r}) d{\bf r}\f$
 *
 *  \section section3 Total energy variation
 *
 *  To derive Kohn-Sham equations we need to write total energy functional of density matrix \f$ \rho_{\alpha\beta}({\bf r}) \f$:
 *  \f[
 *    E^{tot}[\rho_{\alpha\beta}] = E^{kin}[\rho_{\alpha\beta}] + E^{H}[\rho_{\alpha\beta}] + E^{ext}[\rho_{\alpha\beta}] +
 *      E^{XC}[\rho_{\alpha\beta}]
 *  \f]
 *  Kinetic energy of non-interacting electrons is written in the following way:
 *  \f[
 *    E^{kin}[\rho_{\alpha\beta}] \equiv E^{kin}[\Psi[\rho_{\alpha\beta}]] =
 *    -\frac{1}{2} \sum_{i}^{occ}\sum_{\alpha} \int \psi_{i}^{\alpha*}({\bf r}) \nabla^{2} \psi_{i}^{\alpha}({\bf r})d^3{\bf r}
 *  \f]
 *  Hartree energy:
 *  \f[
 *    E^{H}[\rho_{\alpha\beta}]= \frac{1}{2} \iint \frac{\rho({\bf r})\rho({\bf r'})}{|{\bf r}-{\bf r'}|} d{\bf r} d{\bf r'} =
 *    \frac{1}{2} \iint \sum_{\alpha\beta}\delta_{\alpha\beta} \frac{\rho_{\alpha\beta}({\bf r}) \rho({\bf r'})}{|{\bf r}-{\bf r'}|} d{\bf r} d{\bf r'}
 *  \f]
 *  where \f$ \rho({\bf r}) = Tr \rho_{\alpha\beta}({\bf r}) \f$.
 *
 *  Exchange-correlation energy:
 *  \f[
 *    E^{XC}[\rho_{\alpha\beta}({\bf r})] \equiv E^{XC}[\rho({\bf r}),|{\bf m}({\bf r})|] =
 *     \int \rho({\bf r}) \eta_{XC}(\rho({\bf r}), m({\bf r})) d{\bf r} =
 *     \int \rho({\bf r}) \eta_{XC}(\rho^{\uparrow}({\bf r}), \rho_{\downarrow}({\bf r})) d{\bf r}
 *  \f]
 *  Now we can write the total energy variation over auxiliary orbitals with constrain of orbital normalization:
 *  \f[
 *    \frac{\delta \Big( E^{tot}+\varepsilon_i \big( 1-\sum_{\alpha} \int \psi^{\alpha*}_{i}({\bf r})\psi^{\alpha}_{i}({\bf r})d{\bf r} \big) \Big)}
 *         {\delta \psi_{i}^{\gamma*}({\bf r})} = 0
 *  \f]
 *  We will use the following chain rule:
 *  \f[
 *    \frac{\delta F[\rho_{\alpha\beta}]}{\delta \psi_{i}^{\gamma *}({\bf r})} =
 *      \sum_{\alpha' \beta'} \frac{\delta F[\rho_{\alpha\beta}]}{\delta \rho_{\alpha'\beta'}({\bf r})}
 *      \frac{\delta \rho_{\alpha'\beta'}({\bf r})}{\delta \psi_{i}^{\gamma *}({\bf r})} =
 *      \sum_{\alpha'\beta'}\frac{\delta F[\rho_{\alpha\beta}]}{\delta \rho_{\alpha'\beta'}({\bf r})}
 *        \psi_{i}^{\alpha'}({\bf r}) \delta_{\beta'\gamma} =
 *        \sum_{\alpha'}\frac{\delta F[\rho_{\alpha\beta}]}{\delta \rho_{\alpha'\gamma}({\bf r})}\psi_{i}^{\alpha'}({\bf r})
 *  \f]
 *  Variation of the normalization integral:
 *  \f[
 *   \frac{\delta \sum_{\alpha} \int \psi_{i}^{\alpha*}({\bf r}) \psi_{i}^{\alpha}({\bf r}) d {\bf r} }{\delta \psi_{i}^{\gamma *}({\bf r})} =
 *     \psi_{i}^{\gamma}({\bf r})
 *  \f]
 *  Variation of the kinetic energy functional:
 *  \f[
 *    \frac{\delta E^{kin}}{\delta \psi_{i}^{\gamma*}({\bf r})}  = -\frac{1}{2} \sum_{\alpha} \nabla^{2} \psi_{i}^{\alpha}({\bf r})
 *      \delta_{\alpha\gamma} = -\frac{1}{2}\nabla^{2}\psi_{i}^{\gamma}({\bf r})
 *  \f]
 *  Variation of the Hartree energy functional:
 *  \f[
 *    \frac{\delta E^{H}[\rho_{\alpha\beta}]}{\delta \psi_{i}^{\gamma *}({\bf r})} =
 *    \sum_{\alpha'} \sum_{\alpha\beta} \delta_{\alpha\beta} \frac{1}{2} \int \frac{ \rho({\bf r'})}{|{\bf r}-{\bf r'}|} d{\bf r'}
 *    \delta_{\alpha\alpha'}\delta_{\beta\gamma} \psi_{i}^{\alpha'}({\bf r}) = v^{H}({\bf r}) \psi_{i}^{\gamma}({\bf r})
 *  \f]
 *  Variation of the external energy functional:
 *  \f[
 *    \frac{\delta E^{ext}[\rho_{\alpha\beta}]}{\delta \psi_{i}^{\gamma*}({\bf r}) } =
 *      \sum_{\alpha'} \sum_{\alpha\beta} V_{\beta\alpha}^{ext}({\bf r}) \delta_{\alpha\alpha'} \delta_{\beta\gamma} \psi_{i}^{\alpha'}({\bf r})=
 *      \sum_{\alpha} V_{\gamma\alpha}^{ext}({\bf r}) \psi_{i}^{\alpha}({\bf r})
 *  \f]
 *
 *  Variation of the exchange-correlation functional:
 *  \f[
 *    \frac{\delta E^{XC}[\rho_{\alpha\beta}]}{ \delta \psi_{i}^{\gamma*}({\bf r}) } =
 *    \frac{\delta E^{XC}[\rho_{\alpha\beta}]}{ \delta \rho({\bf r})} \frac{\delta \rho({\bf r})}{\delta \psi_{i}^{\gamma*}({\bf r})} +
 *    \frac{\delta E^{XC}[\rho_{\alpha\beta}]}{ \delta m({\bf r})} \sum_{p=x,y,z} \frac{\delta m({\bf r})}{ \delta m_p({\bf r})}
 *    \frac{\delta m_p({\bf r})}{\delta \psi_{i}^{\gamma*}({\bf r})}
 *  \f]
 *  where \f$ m({\bf r}) = |{\bf  m}({\bf r})|\f$ is the length of magnetization vector.
 *
 *  First term:
 *  \f[
 *    \frac{\delta E^{XC}[\rho_{\alpha\beta}]}{ \delta \rho({\bf r})} \frac{\delta \rho({\bf r})}{\delta \psi_{i}^{\gamma*}({\bf r})} =
 *      v^{XC}({\bf r}) \psi_{i}^{\gamma}({\bf r})
 *  \f]
 *  Second term:
 *  \f[
 *    \frac{\delta E^{XC}[\rho_{\alpha\beta}]}{ \delta m({\bf r})} \sum_{p=x,y,z} \frac{\delta m({\bf r})}{ \delta m_p({\bf r})}
 *       \frac{\delta m_p({\bf r})}{\delta \psi_{i}^{\gamma*}({\bf r})} =
 *       B^{XC}({\bf r}) \hat {\bf m} \sum_{\beta} {\boldsymbol \sigma}_{\gamma \beta} \psi_{i}^{\beta}({\bf r})
 *  \f]
 *  where \f$ B^{XC}({\bf r}) = \frac{\delta E^{XC}[\rho_{\alpha\beta}]}{ \delta m({\bf r})} \f$,
 *  \f$ \hat {\bf m}({\bf r}) = \frac{\delta m({\bf r})}{ \delta {\bf m}({\bf r})} \f$ is the unit vector,
 *  parallel to \f$ {\bf m}({\bf r}) \f$
 *  and \f$ {\bf m}({\bf r}) = \sum_{i} \sum_{\alpha \beta} \psi_{i}^{\alpha*}({\bf r}) {\boldsymbol \sigma}_{\alpha \beta} \psi_i^{\beta}({\bf r}) \f$
 *
 *  Similarly to external potential, exchange-correlation potential can be grouped into \f$ 2 \times 2 \f$ matrix::
 *  \f[
 *    \frac{\delta E^{XC}[\rho_{\alpha\beta}]}{\delta \rho_{\alpha'\beta'}({\bf r})} \equiv V^{XC}_{\beta'\alpha'}({\bf r})  =
 *      \Big( {\bf I}v^{XC}({\bf r}) + {\bf B}^{XC}({\bf r}) {\boldsymbol \sigma} \Big)_{\beta'\alpha'}
 *  \f]
 *  where \f${\bf B}^{XC}({\bf r}) = \hat {\bf m}({\bf r})B^{XC}({\bf r}) \f$ -- exchange-correlation magnetic field,
 *  parallel to \f$ {\bf m}({\bf r}) \f$ at each point in space. We can now collect \f$ v^{H}({\bf r}) \f$,
 *  \f$ V_{\alpha\beta}^{ext}({\bf r}) \f$ and \f$V_{\alpha\beta}^{XC}({\bf r}) \f$ to one effective potential:
 *  \f[
 *    V^{eff}_{\alpha\beta}({\bf r}) = v^{H}({\bf r})\delta_{\alpha\beta} + V_{\alpha\beta}^{ext}({\bf r}) +
 *         V_{\alpha\beta}^{XC}({\bf r}) =
 *     \Big({\bf I}\big(v^{H}({\bf r})+v^{ext}({\bf r})+v^{XC}({\bf r})\big) +
 *     {\boldsymbol \sigma}\big( \mu_{B}{\bf B}^{ext}({\bf r}) + {\bf B}^{XC}({\bf r})\big)\Big)_{\alpha\beta}
 *  \f]
 *  and finally, we arrive to the following Kohn-Sham equation for each component \f$ \gamma \f$ of spinor wave-functions:
 *  \f[
 *   -\frac{1}{2}\nabla^{2}\psi_{i}^{\gamma}({\bf r}) + \sum_{\alpha} V_{\gamma\alpha}^{eff}({\bf r}) \psi_{i}^{\alpha}({\bf r}) =
 *    \varepsilon_i \psi_{i}^{\gamma}({\bf r})
 *  \f]
 *  or in matrix form
 *  \f[
 *  \left( \begin{array}{cc} -\frac{1}{2}\nabla^2+V^{eff}_{\uparrow \uparrow} & V^{eff}_{\uparrow \downarrow} \\
 *    V^{eff}_{\downarrow \uparrow} & -\frac{1}{2}\nabla^2+V^{eff}_{\downarrow \downarrow} \end{array}\right)
 *    \left(\begin{array}{c} \psi_{i}^{\uparrow}({\bf r}) \\ \psi_{i}^{\downarrow} ({\bf r}) \end{array} \right) = \varepsilon_i
 *   \left(\begin{array}{c} \psi_{i}^{\uparrow}({\bf r}) \\ \psi_{i}^{\downarrow}({\bf r}) \end{array} \right)
 *  \f]
 *
 *  \section section4 Second-variational approach
 *
 *  Suppose that we know first \f$ N_{fv} \f$ solutions of the following equation (so-called first variational equation):
 *  \f[
 *    \Big(-\frac{1}{2}\nabla^2+v^{H}({\bf r})+v^{ext}({\bf r})+v^{XC}({\bf r}) \Big)\phi_{i}({\bf r}) = \epsilon_i \phi_{i}({\bf r})
 *  \f]
 *  We can write expansion of the components of spinor wave-functions \f$ \psi^{\alpha}_j({\bf r}) \f$ in terms of
 *  first-variational states \f$ \phi_i({\bf r}) \f$:
 *  \f[
 *    \psi_{j}^{\alpha}({\bf r}) = \sum_{i}^{N_{fv}}C_{ij}^{\alpha}\phi_{i}({\bf r})
 *  \f]
 *  Next, we switch to matrix equation:
 *  \f[
 *    \langle \Psi_{j'}| \hat H | \Psi_{j} \rangle = \varepsilon_j \delta_{j'j} \\
 *    \sum_{\alpha \alpha'} \sum_{ii'} C_{i'j'}^{\alpha'*} C_{ij}^{\alpha} \langle \phi_{i'} | \hat H_{\alpha' \alpha} | \phi_{i} \rangle =
 *    \sum_{\alpha \alpha'} \sum_{ii'} C_{i'j'}^{\alpha'*} C_{ij}^{\alpha} H_{\alpha'i', \alpha i} = \varepsilon_j \delta_{j'j}
 *  \f]
 *
 *  We can combine indices \f$ \{i,\alpha\} \f$ into one 'flat' index \f$ \nu \f$. If we also assume that the number of
 *  spinor wave-functions is equal to \f$ 2 N_{fv} \f$ then we arrive to the well-known eigen decomposition:
 *  \f[
 *    \sum_{\nu'\nu} C_{\nu' j'}^{*} H_{\nu'\nu} C_{\nu j} = \varepsilon_j \delta_{j'j}
 *  \f]
 *
 * The expression for second-variational Hamiltonian is simple:
 * \f[
 *   \langle \phi_{i'}|\hat H_{\alpha'\alpha} |\phi_{i} \rangle =
 *    \langle \phi_{i'} | \Big(-\frac{1}{2}\nabla^2 + v^{H}({\bf r}) + v^{ext}({\bf r}) + v^{XC}({\bf r}) \Big) \delta_{\alpha\alpha'}|\phi_{i}\rangle +
 *    \langle \phi_{i'} | {\boldsymbol \sigma}_{\alpha\alpha'} \Big( \mu_{B}{\bf B}^{ext}({\bf r})+{\bf B}^{XC}({\bf r})\Big) | \phi_{i}\rangle =\\
 *    \epsilon_{i}\delta_{i'i}\delta_{\alpha\alpha'} + {\boldsymbol \sigma}_{\alpha\alpha'} \langle \phi_{i'} | \Big( \mu_{B}{\bf B}^{ext}({\bf r}) +
 *    {\bf B}^{XC}({\bf r})\Big) | \phi_{i}\rangle
 *  \f]
 */<|MERGE_RESOLUTION|>--- conflicted
+++ resolved
@@ -631,6 +631,7 @@
     int num_iter{-1};
 
     if (ctx_.hubbard_correction()) {
+        hamiltonian_.U().hubbard_compute_occupation_numbers(kset_);
         hamiltonian_.U().calculate_hubbard_potential_and_energy();
     }
 
@@ -713,25 +714,7 @@
                 num_iter = iter;
                 break;
             }
-<<<<<<< HEAD
-        }
-
-        /* Compute the hubbard correction */
-        if(ctx_.hubbard_correction()) {
-
-            // I keep the same hubbard potential and occupancy matrices
-            // for the first and second itterations.
-            //            if (iter != 0) {
-            hamiltonian_.U().hubbard_compute_occupation_numbers(kset_);
-            hamiltonian_.U().calculate_hubbard_potential_and_energy();
-            //}
-            //            hamiltonian_.U().mix();
-        }
-
-        if (!ctx_.full_potential()) {
-=======
         } else {
->>>>>>> 880c5a97
             if (std::abs(eold - etot) < energy_tol && density_.dr2() < potential_tol) {
                 if (ctx_.comm().rank() == 0 && ctx_.control().verbosity_ >= 1) {
                     printf("\n");
@@ -744,7 +727,12 @@
             }
         }
 
-        print_magnetic_moment();
+        /* Compute the hubbard correction */
+        if(ctx_.hubbard_correction()) {
+            hamiltonian_.U().hubbard_compute_occupation_numbers(kset_);
+            hamiltonian_.U().mix();
+            hamiltonian_.U().calculate_hubbard_potential_and_energy();
+        }
 
         eold = etot;
     }
