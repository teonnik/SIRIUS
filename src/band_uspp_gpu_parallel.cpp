--- conflicted
+++ resolved
@@ -337,11 +337,6 @@
     }
     #endif
 
-<<<<<<< HEAD
-=======
-    std::cout << hphi_ptr_gpu << " " << ophi_ptr_gpu << std::endl;
-
->>>>>>> 94333a28
     mdarray<double_complex, 3> hphi_tmp(kappa__.at<cpu>(0, 0),                hphi_ptr_gpu, kp__->num_gkvec_row(), max_num_hphi, 2);
     mdarray<double_complex, 3> ophi_tmp(kappa__.at<cpu>(0, 2 * max_num_hphi), ophi_ptr_gpu, kp__->num_gkvec_row(), max_num_hphi, 2);
 
@@ -936,10 +931,6 @@
 
     auto& beta_pw_t = kp__->beta_pw_t();
 
-<<<<<<< HEAD
-    #ifdef _GPU_
-=======
->>>>>>> 94333a28
     if (parameters_.processing_unit() == gpu)
     {
         #ifdef _GPU_
