--- conflicted
+++ resolved
@@ -1015,9 +1015,7 @@
 
     end subroutine
 
-<<<<<<< HEAD
-
-=======
+
     subroutine sirius_create_kset(num_kpoints, kpoints, kpoint_weights, init_kset, kset_id, nk_loc)
         integer,                                 intent(in)  :: num_kpoints
         real(8),                                 intent(in)  :: kpoints
@@ -1033,6 +1031,6 @@
         call sirius_create_kset_aux(num_kpoints, kpoints, kpoint_weights, init_kset, kset_id, nk_loc_ptr)
 
     end subroutine
->>>>>>> 3026ca4f
+
 
 end module