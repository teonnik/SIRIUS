// Copyright (c) 2013-2018 Anton Kozhevnikov, Thomas Schulthess
// All rights reserved.
//
// Redistribution and use in source and binary forms, with or without modification, are permitted provided that
// the following conditions are met:
//
// 1. Redistributions of source code must retain the above copyright notice, this list of conditions and the
//    following disclaimer.
// 2. Redistributions in binary form must reproduce the above copyright notice, this list of conditions
//    and the following disclaimer in the documentation and/or other materials provided with the distribution.
//
// THIS SOFTWARE IS PROVIDED BY THE COPYRIGHT HOLDERS AND CONTRIBUTORS "AS IS" AND ANY EXPRESS OR IMPLIED
// WARRANTIES, INCLUDING, BUT NOT LIMITED TO, THE IMPLIED WARRANTIES OF MERCHANTABILITY AND FITNESS FOR A
// PARTICULAR PURPOSE ARE DISCLAIMED. IN NO EVENT SHALL THE COPYRIGHT HOLDER OR CONTRIBUTORS BE LIABLE FOR
// ANY DIRECT, INDIRECT, INCIDENTAL, SPECIAL, EXEMPLARY, OR CONSEQUENTIAL DAMAGES (INCLUDING, BUT NOT LIMITED TO,
// PROCUREMENT OF SUBSTITUTE GOODS OR SERVICES; LOSS OF USE, DATA, OR PROFITS; OR BUSINESS INTERRUPTION) HOWEVER
// CAUSED AND ON ANY THEORY OF LIABILITY, WHETHER IN CONTRACT, STRICT LIABILITY, OR TORT (INCLUDING NEGLIGENCE OR
// OTHERWISE) ARISING IN ANY WAY OUT OF THE USE OF THIS SOFTWARE, EVEN IF ADVISED OF THE POSSIBILITY OF SUCH DAMAGE.

/** \file diag_full_potential.hpp
 *
 *   \brief Diagonalization of full-potential Hamiltonian.
 */

inline void Band::diag_full_potential_first_variation_exact(K_point& kp, Hamiltonian& hamiltonian__) const
{
    PROFILE("sirius::Band::diag_fv_exact");

    auto mem_type = (ctx_.gen_evp_solver_type() == ev_solver_t::magma) ? memory_t::host_pinned : memory_t::host;
    int  ngklo    = kp.gklo_basis_size();
    int  bs       = ctx_.cyclic_block_size();

    dmatrix<double_complex> h(ngklo, ngklo, ctx_.blacs_grid(), bs, bs, mem_type);
    dmatrix<double_complex> o(ngklo, ngklo, ctx_.blacs_grid(), bs, bs, mem_type);

    if (ctx_.comm().rank() == 0 && ctx_.control().print_memory_usage_) {
        MEMORY_USAGE_INFO();
    }

    /* setup Hamiltonian and overlap */
    switch (ctx_.processing_unit()) {
        case device_t::CPU: {
            hamiltonian__.set_fv_h_o<device_t::CPU, electronic_structure_method_t::full_potential_lapwlo>(&kp, h, o);
            break;
        }
#ifdef __GPU
        case device_t::GPU: {
<<<<<<< HEAD
            hamiltonian__.set_fv_h_o<GPU, electronic_structure_method_t::full_potential_lapwlo>(&kp, h, o);
=======
            hamiltonian__.set_fv_h_o<device_t::GPU, electronic_structure_method_t::full_potential_lapwlo>(&kp, h, o);
>>>>>>> 298af59f
            break;
        }
#endif
        default: {
            TERMINATE("wrong processing unit");
        }
    }

    if (ctx_.control().verification_ >= 1) {
        double max_diff = check_hermitian(h, ngklo);
        if (max_diff > 1e-12) {
            std::stringstream s;
            s << "H matrix is not hermitian" << std::endl
              << "max error: " << max_diff;
            TERMINATE(s);
        }
        max_diff = check_hermitian(o, ngklo);
        if (max_diff > 1e-12) {
            std::stringstream s;
            s << "O matrix is not hermitian" << std::endl
              << "max error: " << max_diff;
            TERMINATE(s);
        }
    }

    if (ctx_.control().print_checksum_) {
        auto z1 = h.checksum();
        auto z2 = o.checksum();
        kp.comm().allreduce(&z1, 1);
        kp.comm().allreduce(&z2, 1);
        if (kp.comm().rank() == 0) {
            utils::print_checksum("h_lapw", z1);
            utils::print_checksum("o_lapw", z2);
        }
    }

    assert(kp.gklo_basis_size() > ctx_.num_fv_states());

    std::vector<double> eval(ctx_.num_fv_states());

    utils::timer t("sirius::Band::diag_fv_exact|genevp");
    auto& solver = ctx_.gen_evp_solver();

    if (solver.solve(kp.gklo_basis_size(), ctx_.num_fv_states(), h, o, eval.data(), kp.fv_eigen_vectors())) {
        TERMINATE("error in generalized eigen-value problem");
    }
    t.stop();
    kp.set_fv_eigen_values(&eval[0]);

    if (ctx_.control().verbosity_ >= 4 && kp.comm().rank() == 0) {
        for (int i = 0; i < ctx_.num_fv_states(); i++) {
            printf("eval[%i]=%20.16f", i, eval[i]);
        }
    }

    if (ctx_.control().print_checksum_) {
        auto z1 = kp.fv_eigen_vectors().checksum();
        kp.comm().allreduce(&z1, 1);
        if (kp.comm().rank() == 0) {
            utils::print_checksum("fv_eigen_vectors", z1);
        }
    }

    /* remap to slab */
    kp.fv_eigen_vectors_slab().pw_coeffs(0).remap_from(kp.fv_eigen_vectors(), 0);
    kp.fv_eigen_vectors_slab().mt_coeffs(0).remap_from(kp.fv_eigen_vectors(), kp.num_gkvec());

    /* renormalize wave-functions */
    if (ctx_.valence_relativity() == relativity_t::iora) {
        Wave_functions ofv(kp.gkvec_partition(), unit_cell_.num_atoms(),
                           [this](int ia) { return unit_cell_.atom(ia).mt_lo_basis_size(); }, ctx_.num_fv_states(),
                           ctx_.preferred_memory_t(), 1);
        if (ctx_.processing_unit() == device_t::GPU) {
            kp.fv_eigen_vectors_slab().allocate(spin_range(0), memory_t::device);
            kp.fv_eigen_vectors_slab().copy_to(spin_range(0), memory_t::device, 0, ctx_.num_fv_states());
            ofv.allocate(spin_range(0), memory_t::device);
        }

        hamiltonian__.local_op().prepare(kp.gkvec_partition());
        hamiltonian__.apply_fv_h_o(&kp, false, false, 0, ctx_.num_fv_states(), kp.fv_eigen_vectors_slab(), nullptr, &ofv);
        hamiltonian__.local_op().dismiss();

        if (ctx_.processing_unit() == device_t::GPU) {
            kp.fv_eigen_vectors_slab().deallocate(spin_range(0), memory_t::device);
        }

        std::vector<double> norm(ctx_.num_fv_states(), 0);
        for (int i = 0; i < ctx_.num_fv_states(); i++) {
            for (int j = 0; j < ofv.pw_coeffs(0).num_rows_loc(); j++) {
                norm[i] += std::real(std::conj(kp.fv_eigen_vectors_slab().pw_coeffs(0).prime(j, i)) * ofv.pw_coeffs(0).prime(j, i));
            }
            for (int j = 0; j < ofv.mt_coeffs(0).num_rows_loc(); j++) {
                norm[i] += std::real(std::conj(kp.fv_eigen_vectors_slab().mt_coeffs(0).prime(j, i)) * ofv.mt_coeffs(0).prime(j, i));
            }
        }
        kp.comm().allreduce(norm);
        for (int i = 0; i < ctx_.num_fv_states(); i++) {
            norm[i] = 1 / std::sqrt(norm[i]);
            for (int j = 0; j < ofv.pw_coeffs(0).num_rows_loc(); j++) {
                kp.fv_eigen_vectors_slab().pw_coeffs(0).prime(j, i) *= norm[i];
            }
            for (int j = 0; j < ofv.mt_coeffs(0).num_rows_loc(); j++) {
                kp.fv_eigen_vectors_slab().mt_coeffs(0).prime(j, i) *= norm[i];
            }
        }
    }

    if (ctx_.control().verification_ >= 2) {
        STOP();
        ///* check application of H and O */
        //wave_functions phi(ctx_.processing_unit(), kp->gkvec(), unit_cell_.num_atoms(),
        //                   [this](int ia) {return unit_cell_.atom(ia).mt_lo_basis_size(); }, ctx_.num_fv_states());
        //wave_functions hphi(ctx_.processing_unit(), kp->gkvec(), unit_cell_.num_atoms(),
        //                   [this](int ia) {return unit_cell_.atom(ia).mt_lo_basis_size(); }, ctx_.num_fv_states());
        //wave_functions ophi(ctx_.processing_unit(), kp->gkvec(), unit_cell_.num_atoms(),
        //                   [this](int ia) {return unit_cell_.atom(ia).mt_lo_basis_size(); }, ctx_.num_fv_states());
        //
        //for (int i = 0; i < ctx_.num_fv_states(); i++) {
        //    std::memcpy(phi.pw_coeffs().prime().at(memory_t::host, 0, i),
        //                kp->fv_eigen_vectors().at(memory_t::host, 0, i),
        //                kp->num_gkvec() * sizeof(double_complex));
        //    if (unit_cell_.mt_lo_basis_size()) {
        //        std::memcpy(phi.mt_coeffs().prime().at(memory_t::host, 0, i),
        //                    kp->fv_eigen_vectors().at(memory_t::host, kp->num_gkvec(), i),
        //                    unit_cell_.mt_lo_basis_size() * sizeof(double_complex));
        //    }
        //}

        //apply_fv_h_o(kp, 0, 0, ctx_.num_fv_states(), phi, hphi, ophi);

        //dmatrix<double_complex> ovlp(ctx_.num_fv_states(), ctx_.num_fv_states(), ctx_.blacs_grid(), ctx_.cyclic_block_size(), ctx_.cyclic_block_size());
        //dmatrix<double_complex> hmlt(ctx_.num_fv_states(), ctx_.num_fv_states(), ctx_.blacs_grid(), ctx_.cyclic_block_size(), ctx_.cyclic_block_size());

        //inner(phi, 0, ctx_.num_fv_states(), hphi, 0, ctx_.num_fv_states(), 0.0, hmlt, 0, 0);
        //inner(phi, 0, ctx_.num_fv_states(), ophi, 0, ctx_.num_fv_states(), 0.0, ovlp, 0, 0);

        //for (int i = 0; i < ctx_.num_fv_states(); i++) {
        //    for (int j = 0; j < ctx_.num_fv_states(); j++) {
        //        double_complex z = (i == j) ? ovlp(i, j) - 1.0 : ovlp(i, j);
        //        double_complex z1 = (i == j) ? hmlt(i, j) - eval[i] : hmlt(i, j);
        //        if (std::abs(z) > 1e-10) {
        //            printf("ovlp(%i, %i) = %f %f\n", i, j, z.real(), z.imag());
        //        }
        //        if (std::abs(z1) > 1e-10) {
        //            printf("hmlt(%i, %i) = %f %f\n", i, j, z1.real(), z1.imag());
        //        }
        //    }
        //}
    }
}

inline void Band::get_singular_components(K_point& kp__, Hamiltonian& H__) const
{
    PROFILE("sirius::Band::get_singular_components");

    auto o_diag_tmp = H__.get_o_diag(&kp__, ctx_.theta_pw(0).real());

    mdarray<double, 2> o_diag(kp__.num_gkvec_loc(), 1, memory_t::host, "o_diag");
    mdarray<double, 1> diag1(kp__.num_gkvec_loc(), memory_t::host, "diag1");
    for (int ig = 0; ig < kp__.num_gkvec_loc(); ig++) {
        o_diag[ig] = o_diag_tmp[ig];
        diag1[ig]  = 1;
    }

    if (ctx_.processing_unit() == device_t::GPU) {
        o_diag.allocate(memory_t::device).copy_to(memory_t::device);
        diag1.allocate(memory_t::device).copy_to(memory_t::device);
    }

    auto& psi = kp__.singular_components();

    int ncomp = psi.num_wf();

    if (ctx_.comm().rank() == 0 && ctx_.control().verbosity_ >= 3) {
        printf("number of singular components: %i\n", ncomp);
    }

    auto& itso = ctx_.iterative_solver_input();

    int num_phi = itso.subspace_size_ * ncomp;

    Wave_functions phi(kp__.gkvec_partition(), num_phi, ctx_.preferred_memory_t());
    Wave_functions ophi(kp__.gkvec_partition(), num_phi, ctx_.preferred_memory_t());
    Wave_functions opsi(kp__.gkvec_partition(), ncomp, ctx_.preferred_memory_t());
    Wave_functions res(kp__.gkvec_partition(), ncomp, ctx_.preferred_memory_t());

    int bs = ctx_.cyclic_block_size();

    dmatrix<double_complex> ovlp(num_phi, num_phi, ctx_.blacs_grid(), bs, bs);
    dmatrix<double_complex> ovlp_old(num_phi, num_phi, ctx_.blacs_grid(), bs, bs);
    dmatrix<double_complex> evec(num_phi, num_phi, ctx_.blacs_grid(), bs, bs);

    if (ctx_.processing_unit() == device_t::GPU) {
        psi.pw_coeffs(0).allocate(memory_t::device);
        psi.pw_coeffs(0).copy_to(memory_t::device, 0, ncomp);
        phi.pw_coeffs(0).allocate(memory_t::device);
        res.pw_coeffs(0).allocate(memory_t::device);
        ophi.pw_coeffs(0).allocate(memory_t::device);
        opsi.pw_coeffs(0).allocate(memory_t::device);
        if (ctx_.blacs_grid().comm().size() == 1) {
            evec.allocate(memory_t::device);
            ovlp.allocate(memory_t::device);
        }
    }

    std::vector<double> eval(ncomp, 1e10);
    std::vector<double> eval_old(ncomp);

    if (ctx_.control().print_checksum_) {
        auto cs2 = phi.checksum(ctx_.processing_unit(), 0, 0, ncomp);
        if (kp__.comm().rank() == 0) {
            utils::print_checksum("phi", cs2);
        }
    }

    phi.copy_from(ctx_.processing_unit(), ncomp, psi, 0, 0, 0, 0);

    /* current subspace size */
    int N{0};

    /* number of newly added basis functions */
    int n = ncomp;

    if (ctx_.control().verbosity_ >= 3 && kp__.comm().rank() == 0) {
        printf("iterative solver tolerance: %18.12f\n", ctx_.iterative_solver_tolerance());
    }

    if (kp__.comm().rank() == 0 && ctx_.control().print_memory_usage_) {
        MEMORY_USAGE_INFO();
    }

    auto& std_solver = ctx_.std_evp_solver();

    /* start iterative diagonalization */
    for (int k = 0; k < itso.num_steps_; k++) {
        /* apply Hamiltonian and overlap operators to the new basis functions */
        H__.apply_fv_h_o(&kp__, true, false, N, n, phi, nullptr, &ophi);

        if (ctx_.control().verification_ >= 1) {
            set_subspace_mtrx(0, N + n, phi, ophi, ovlp);

            if (ctx_.control().verification_ >= 2) {
                ovlp.serialize("overlap", N + n);
            }

            double max_diff = check_hermitian(ovlp, N + n);
            if (max_diff > 1e-12) {
                std::stringstream s;
                s << "overlap matrix is not hermitian, max_err = " << max_diff;
                TERMINATE(s);
            }
        }

        orthogonalize(ctx_.preferred_memory_t(), ctx_.blas_linalg_t(), 0, phi, ophi, N, n, ovlp, res);

        /* setup eigen-value problem
         * N is the number of previous basis functions
         * n is the number of new basis functions */
        set_subspace_mtrx(N, n, phi, ophi, ovlp, &ovlp_old);

        if (ctx_.control().verification_ >= 1) {

            if (ctx_.control().verification_ >= 2) {
                ovlp.serialize("overlap_ortho", N + n);
            }

            double max_diff = check_hermitian(ovlp, N + n);
            if (max_diff > 1e-12) {
                std::stringstream s;
                s << "overlap matrix is not hermitian, max_err = " << max_diff;
                TERMINATE(s);
            }
        }

        /* increase size of the variation space */
        N += n;

        eval_old = eval;

        /* solve standard eigen-value problem with the size N */
        if (std_solver.solve(N, ncomp, ovlp, eval.data(), evec)) {
            std::stringstream s;
            s << "error in diagonalziation";
            TERMINATE(s);
        }

        for (auto e : eval) {
            if (e < 0) {
                std::stringstream s;
                s << "overlap matrix is not positively defined";
                TERMINATE(s);
            }
        }

        if (ctx_.control().verbosity_ >= 3 && kp__.comm().rank() == 0) {
            printf("step: %i, current subspace size: %i, maximum subspace size: %i\n", k, N, num_phi);
            if (ctx_.control().verbosity_ >= 4) {
                for (int i = 0; i < ncomp; i++) {
                    printf("eval[%i]=%20.16f, diff=%20.16f\n", i, eval[i], std::abs(eval[i] - eval_old[i]));
                }
            }
        }

        /* don't compute residuals on last iteration */
        if (k != itso.num_steps_ - 1) {
            /* get new preconditionined residuals, and also opsi and psi as a by-product */
            n = residuals(&kp__, 0, N, ncomp, eval, eval_old, evec, ophi, phi, opsi, psi, res, o_diag, diag1,
                          itso.energy_tolerance_, itso.residual_tolerance_);
        }

        /* check if we run out of variational space or eigen-vectors are converged or it's a last iteration */
        if (N + n > num_phi || n <= itso.min_num_res_ || k == (itso.num_steps_ - 1)) {
            utils::timer t1("sirius::Band::get_singular_components|update_phi");
            /* recompute wave-functions */
            /* \Psi_{i} = \sum_{mu} \phi_{mu} * Z_{mu, i} */
            transform(ctx_.preferred_memory_t(), ctx_.blas_linalg_t(), 0, phi, 0, N, evec, 0, 0, psi, 0, ncomp);

            /* exit the loop if the eigen-vectors are converged or this is a last iteration */
            if (n <= itso.min_num_res_ || k == (itso.num_steps_ - 1)) {
                break;
            } else { /* otherwise, set Psi as a new trial basis */
                if (ctx_.control().verbosity_ >= 3 && kp__.comm().rank() == 0) {
                    printf("subspace size limit reached\n");
                }

                if (itso.converge_by_energy_) {
                    transform(ctx_.preferred_memory_t(), ctx_.blas_linalg_t(), 0, ophi, 0, N, evec, 0, 0, opsi, 0, ncomp);
                }

                ovlp_old.zero();
                for (int i = 0; i < ncomp; i++) {
                    ovlp_old.set(i, i, eval[i]);
                }
                /* update basis functions */
                phi.copy_from(ctx_.processing_unit(), ncomp, psi, 0, 0, 0, 0);
                ophi.copy_from(ctx_.processing_unit(), ncomp, opsi, 0, 0, 0, 0);
                /* number of basis functions that we already have */
                N = ncomp;
            }
        }
        /* expand variational subspace with new basis vectors obtatined from residuals */
        phi.copy_from(ctx_.processing_unit(), n, res, 0, 0, 0, N);
    }

    if (ctx_.processing_unit() == device_t::GPU) {
        psi.pw_coeffs(0).copy_to(memory_t::host, 0, ncomp);
        psi.pw_coeffs(0).deallocate(memory_t::device);
    }

    if (ctx_.control().verbosity_ >= 2 && kp__.comm().rank() == 0) {
        printf("lowest and highest eigen-values of the singular components: %20.16f %20.16f\n", eval.front(), eval.back());
    }
}

inline void Band::diag_full_potential_first_variation_davidson(K_point& kp__, Hamiltonian& H__) const
{
    PROFILE("sirius::Band::diag_fv_davidson");

    H__.local_op().prepare(kp__.gkvec_partition());

    get_singular_components(kp__, H__);

    auto h_diag = H__.get_h_diag(&kp__, H__.local_op().v0(0), ctx_.theta_pw(0).real());
    auto o_diag = H__.get_o_diag(&kp__, ctx_.theta_pw(0).real());

    /* short notation for number of target wave-functions */
    int num_bands = ctx_.num_fv_states();

    auto& itso = ctx_.iterative_solver_input();

    /* short notation for target wave-functions */
    auto& psi = kp__.fv_eigen_vectors_slab();

    /* total number of local orbitals */
    int nlo = ctx_.unit_cell().mt_lo_basis_size();

    /* number of singular components */
    int ncomp = kp__.singular_components().num_wf();

    /* number of auxiliary basis functions */
    int num_phi = nlo + ncomp + itso.subspace_size_ * num_bands;
    /* sanity check */
    if (num_phi >= kp__.num_gkvec()) {
        TERMINATE("subspace is too big");
    }

    if (ctx_.control().verbosity_ >= 2 && kp__.comm().rank() == 0) {
        printf("iterative solver tolerance: %18.12f\n", ctx_.iterative_solver_tolerance());
    }

    /* allocate wave-functions */
    Wave_functions phi(kp__.gkvec_partition(), unit_cell_.num_atoms(),
                       [this](int ia) { return unit_cell_.atom(ia).mt_lo_basis_size(); }, num_phi,
                       ctx_.preferred_memory_t());
    Wave_functions hphi(kp__.gkvec_partition(), unit_cell_.num_atoms(),
                        [this](int ia) { return unit_cell_.atom(ia).mt_lo_basis_size(); }, num_phi,
                        ctx_.preferred_memory_t());
    Wave_functions ophi(kp__.gkvec_partition(), unit_cell_.num_atoms(),
                        [this](int ia) { return unit_cell_.atom(ia).mt_lo_basis_size(); }, num_phi,
                        ctx_.preferred_memory_t());
    Wave_functions hpsi(kp__.gkvec_partition(), unit_cell_.num_atoms(),
                        [this](int ia) { return unit_cell_.atom(ia).mt_lo_basis_size(); }, num_bands,
                        ctx_.preferred_memory_t());
    Wave_functions opsi(kp__.gkvec_partition(), unit_cell_.num_atoms(),
                        [this](int ia) { return unit_cell_.atom(ia).mt_lo_basis_size(); }, num_bands,
                        ctx_.preferred_memory_t());

    /* residuals */
    /* res is also used as a temporary array in orthogonalize() and the first time nlo + ncomp + num_bands
     * states will be orthogonalized */
    Wave_functions res(kp__.gkvec_partition(), unit_cell_.num_atoms(),
                       [this](int ia) { return unit_cell_.atom(ia).mt_lo_basis_size(); }, nlo + ncomp + num_bands,
                       ctx_.preferred_memory_t());

    //auto mem_type = (gen_evp_solver_->type() == ev_magma) ? memory_t::host_pinned : memory_t::host;

    int bs = ctx_.cyclic_block_size();

    dmatrix<double_complex> hmlt(num_phi, num_phi, ctx_.blacs_grid(), bs, bs);
    dmatrix<double_complex> ovlp(num_phi, num_phi, ctx_.blacs_grid(), bs, bs);
    dmatrix<double_complex> evec(num_phi, num_phi, ctx_.blacs_grid(), bs, bs);
    dmatrix<double_complex> hmlt_old(num_phi, num_phi, ctx_.blacs_grid(), bs, bs);

    /* add pure local orbitals to the basis */
    if (nlo) {
        phi.pw_coeffs(0).zero(memory_t::host, 0, nlo);
        phi.mt_coeffs(0).zero(memory_t::host, 0, nlo);
        for (int ialoc = 0; ialoc < phi.spl_num_atoms().local_size(); ialoc++) {
            int ia = phi.spl_num_atoms()[ialoc];
            for (int xi = 0; xi < unit_cell_.atom(ia).mt_lo_basis_size(); xi++) {
                phi.mt_coeffs(0).prime(phi.offset_mt_coeffs(ialoc) + xi, unit_cell_.atom(ia).offset_lo() + xi) = 1.0;
            }
        }
    }

    /* add singular components to the basis */
    if (ncomp != 0) {
        phi.mt_coeffs(0).zero(memory_t::host, nlo, ncomp);
        for (int j = 0; j < ncomp; j++) {
            std::memcpy(phi.pw_coeffs(0).prime().at(memory_t::host, 0, nlo + j),
                        kp__.singular_components().pw_coeffs(0).prime().at(memory_t::host, 0, j),
                        phi.pw_coeffs(0).num_rows_loc() * sizeof(double_complex));
        }
    }

    if (ctx_.processing_unit() == device_t::GPU) {
        psi.allocate(spin_range(0), memory_t::device);
        psi.copy_to(spin_range(0), memory_t::device, 0, num_bands);

        phi.allocate(spin_range(0), memory_t::device);
        phi.copy_to(spin_range(0), memory_t::device, 0, nlo + ncomp);

        res.allocate(spin_range(0), memory_t::device);

        hphi.allocate(spin_range(0), memory_t::device);
        ophi.allocate(spin_range(0), memory_t::device);

        hpsi.allocate(spin_range(0), memory_t::device);
        opsi.allocate(spin_range(0), memory_t::device);

        if (ctx_.blacs_grid().comm().size() == 1) {
            evec.allocate(memory_t::device);
            ovlp.allocate(memory_t::device);
            hmlt.allocate(memory_t::device);
        }
    }

    std::vector<double> eval(num_bands);
    for (int i = 0; i < num_bands; i++) {
        eval[i] = kp__.fv_eigen_value(i);
    }
    std::vector<double> eval_old(num_bands);

    /* trial basis functions */
    phi.copy_from(ctx_.processing_unit(), num_bands, psi, 0, 0, 0, nlo + ncomp);

    if (ctx_.control().print_checksum_) {
        auto cs1 = psi.checksum(ctx_.processing_unit(), 0, 0, num_bands);
        auto cs2 = phi.checksum(ctx_.processing_unit(), 0, 0, nlo + ncomp + num_bands);
        if (kp__.comm().rank() == 0) {
            utils::print_checksum("psi", cs1);
            utils::print_checksum("phi", cs2);
        }
    }

    /* current subspace size */
    int N = 0;

    /* number of newly added basis functions */
    int n = nlo + ncomp + num_bands;

    if (ctx_.control().print_memory_usage_) {
        MEMORY_USAGE_INFO();
    }

    auto& std_solver = ctx_.std_evp_solver();

    /* start iterative diagonalization */
    for (int k = 0; k < itso.num_steps_; k++) {
        /* apply Hamiltonian and overlap operators to the new basis functions */
        if (k == 0) {
            H__.apply_fv_h_o(&kp__, false, true, 0, nlo, phi, &hphi, &ophi);
            H__.apply_fv_h_o(&kp__, false, false, nlo, ncomp + num_bands, phi, &hphi, &ophi);
        } else {
            H__.apply_fv_h_o(&kp__, false, false, N, n, phi, &hphi, &ophi);
        }

        orthogonalize(ctx_.preferred_memory_t(), ctx_.blas_linalg_t(), 0, phi, hphi, ophi, N, n, ovlp, res);

        /* setup eigen-value problem
         * N is the number of previous basis functions
         * n is the number of new basis functions */
        set_subspace_mtrx(N, n, phi, hphi, hmlt, &hmlt_old);

        /* increase size of the variation space */
        N += n;

        eval_old = eval;

        /* solve standard eigen-value problem with the size N */
        if (std_solver.solve(N, num_bands, hmlt, eval.data(), evec)) {
            std::stringstream s;
            s << "error in diagonalziation";
            TERMINATE(s);
        }

        if (ctx_.control().verbosity_ >= 2 && kp__.comm().rank() == 0) {
            printf("step: %i, current subspace size: %i, maximum subspace size: %i\n", k, N, num_phi);
            if (ctx_.control().verbosity_ >= 4) {
                for (int i = 0; i < num_bands; i++) {
                    printf("eval[%i]=%20.16f, diff=%20.16f\n", i, eval[i], std::abs(eval[i] - eval_old[i]));
                }
            }
        }

        /* don't compute residuals on last iteration */
        if (k != itso.num_steps_ - 1) {
            /* get new preconditionined residuals, and also hpsi and opsi as a by-product */
            n = residuals(&kp__, 0, N, num_bands, eval, eval_old, evec, hphi, ophi, hpsi, opsi, res, h_diag, o_diag,
                          itso.energy_tolerance_, itso.residual_tolerance_);
        }

        /* check if we run out of variational space or eigen-vectors are converged or it's a last iteration */
        if (N + n > num_phi || n <= itso.min_num_res_ || k == (itso.num_steps_ - 1)) {
            utils::timer t1("sirius::Band::diag_fv_davidson|update_phi");
            /* recompute wave-functions */
            /* \Psi_{i} = \sum_{mu} \phi_{mu} * Z_{mu, i} */
            transform(ctx_.preferred_memory_t(), ctx_.blas_linalg_t(), 0, phi, 0, N, evec, 0, 0, psi, 0, num_bands);

            /* exit the loop if the eigen-vectors are converged or this is a last iteration */
            if (n <= itso.min_num_res_ || k == (itso.num_steps_ - 1)) {
                break;
            } else { /* otherwise, set Psi as a new trial basis */
                if (ctx_.control().verbosity_ >= 3 && kp__.comm().rank() == 0) {
                    printf("subspace size limit reached\n");
                }

                /* update basis functions */
                /* first nlo + ncomp functions are fixed, don't update them */
                phi.copy_from(ctx_.processing_unit(), num_bands, psi, 0, 0, 0, nlo + ncomp);
                phi.copy_from(ctx_.processing_unit(), n, res, 0, 0, 0, nlo + ncomp + num_bands);
                /* number of basis functions that we already have */
                N = nlo + ncomp;
                n += num_bands;
            }
        } else {
            /* expand variational subspace with new basis vectors obtatined from residuals */
            phi.copy_from(ctx_.processing_unit(), n, res, 0, 0, 0, N);
        }
    }

    if (ctx_.processing_unit() == device_t::GPU) {
        psi.pw_coeffs(0).copy_to(memory_t::host, 0, num_bands);
        psi.mt_coeffs(0).copy_to(memory_t::host, 0, num_bands);
        psi.deallocate(spin_range(0), memory_t::device);
    }
    kp__.set_fv_eigen_values(&eval[0]);
}

inline void Band::diag_full_potential_second_variation(K_point& kp__, Hamiltonian& hamiltonian__) const
{
    PROFILE("sirius::Band::diag_sv");

    if (!ctx_.need_sv()) {
        kp__.bypass_sv();
        return;
    }

    hamiltonian__.local_op().prepare(kp__.gkvec_partition());

    mdarray<double, 2> band_energies(ctx_.num_bands(), ctx_.num_spin_dims());

    /* product of the second-variational Hamiltonian and a first-variational wave-function */
    std::vector<Wave_functions> hpsi;
    for (int i = 0; i < ctx_.num_mag_comp(); i++) {
        hpsi.push_back(std::move(Wave_functions(kp__.gkvec_partition(),
                                                unit_cell_.num_atoms(),
                                                [this](int ia) {
                                                    return unit_cell_.atom(ia).mt_basis_size();
                                                },
                                                ctx_.num_fv_states(),
                                                ctx_.preferred_memory_t())));
    }

    /* compute product of magnetic field and wave-function */
    if (ctx_.num_spins() == 2) {
        hamiltonian__.apply_magnetic_field(&kp__, kp__.fv_states(), hpsi);
    } else {
        hpsi[0].pw_coeffs(0).prime().zero();
        hpsi[0].mt_coeffs(0).prime().zero();
    }

    if (ctx_.comm().rank() == 0 && ctx_.control().print_memory_usage_) {
        MEMORY_USAGE_INFO();
    }

    //== if (ctx_.uj_correction())
    //== {
    //==     apply_uj_correction<uu>(kp->fv_states_col(), hpsi);
    //==     if (ctx_.num_mag_dims() != 0) apply_uj_correction<dd>(kp->fv_states_col(), hpsi);
    //==     if (ctx_.num_mag_dims() == 3)
    //==     {
    //==         apply_uj_correction<ud>(kp->fv_states_col(), hpsi);
    //==         if (ctx_.std_evp_solver()->parallel()) apply_uj_correction<du>(kp->fv_states_col(), hpsi);
    //==     }
    //== }

    if (ctx_.so_correction()) {
        hamiltonian__.apply_so_correction(&kp__, kp__.fv_states(), hpsi);
    }

    int nfv = ctx_.num_fv_states();
    int bs  = ctx_.cyclic_block_size();

    if (ctx_.processing_unit() == device_t::GPU) {
        kp__.fv_states().allocate(spin_range(0), memory_t::device);
        kp__.fv_states().copy_to(spin_range(0), memory_t::device, 0, nfv);
        for (int i = 0; i < ctx_.num_mag_comp(); i++) {
            hpsi[i].allocate(spin_range(0), memory_t::device);
            hpsi[i].copy_to(spin_range(0), memory_t::device, 0, nfv);
        }
    }

    ctx_.print_memory_usage(__FILE__, __LINE__);

    //#ifdef __PRINT_OBJECT_CHECKSUM
    //auto z1 = kp->fv_states().checksum(0, nfv);
    //DUMP("checksum(fv_states): %18.10f %18.10f", std::real(z1), std::imag(z1));
    //for (int i = 0; i < ctx_.num_mag_comp(); i++) {
    //    z1 = hpsi[i].checksum(0, nfv);
    //    DUMP("checksum(hpsi[i]): %18.10f %18.10f", std::real(z1), std::imag(z1));
    //}
    //#endif

    auto& std_solver = ctx_.std_evp_solver();

    memory_t mem{memory_t::host};
    linalg_t la{linalg_t::blas};
    if (ctx_.processing_unit() == device_t::GPU) {
        mem = memory_t::device;
        la = linalg_t::gpublas;
    }

    if (ctx_.num_mag_dims() != 3) {
        dmatrix<double_complex> h(nfv, nfv, ctx_.blacs_grid(), bs, bs);
        if (ctx_.blacs_grid().comm().size() == 1 && ctx_.processing_unit() == device_t::GPU) {
            h.allocate(memory_t::device);
        }
        /* perform one or two consecutive diagonalizations */
        for (int ispn = 0; ispn < ctx_.num_spins(); ispn++) {

            /* compute <wf_i | h * wf_j> */
            inner(mem, la, 0, kp__.fv_states(), 0, nfv, hpsi[ispn], 0, nfv, h, 0, 0);

            for (int i = 0; i < nfv; i++) {
                h.add(i, i, kp__.fv_eigen_value(i));
            }
            //#ifdef __PRINT_OBJECT_CHECKSUM
            //auto z1 = h.checksum();
            //DUMP("checksum(h): %18.10f %18.10f", std::real(z1), std::imag(z1));
            //#endif
            utils::timer t1("sirius::Band::diag_sv|stdevp");
            std_solver.solve(nfv, nfv, h, &band_energies(0, ispn), kp__.sv_eigen_vectors(ispn));
        }
    } else {
        int nb = ctx_.num_bands();
        dmatrix<double_complex> h(nb, nb, ctx_.blacs_grid(), bs, bs);
        if (ctx_.blacs_grid().comm().size() == 1 && ctx_.processing_unit() == device_t::GPU) {
            h.allocate(memory_t::device);
        }
        /* compute <wf_i | h * wf_j> for up-up block */
        inner(mem, la, 0, kp__.fv_states(), 0, nfv, hpsi[0], 0, nfv, h, 0, 0);
        /* compute <wf_i | h * wf_j> for dn-dn block */
        inner(mem, la, 0, kp__.fv_states(), 0, nfv, hpsi[1], 0, nfv, h, nfv, nfv);
        /* compute <wf_i | h * wf_j> for up-dn block */
        inner(mem, la, 0, kp__.fv_states(), 0, nfv, hpsi[2], 0, nfv, h, 0, nfv);

        if (kp__.comm().size() == 1) {
            for (int i = 0; i < nfv; i++) {
                for (int j = 0; j < nfv; j++) {
                    h(nfv + j, i) = std::conj(h(i, nfv + j));
                }
            }
        } else {
            tranc(nfv, nfv, h, 0, nfv, h, nfv, 0);
        }

        for (int i = 0; i < nfv; i++) {
            h.add(i, i, kp__.fv_eigen_value(i));
            h.add(i + nfv, i + nfv, kp__.fv_eigen_value(i));
        }
        //#ifdef __PRINT_OBJECT_CHECKSUM
        //auto z1 = h.checksum();
        //DUMP("checksum(h): %18.10f %18.10f", std::real(z1), std::imag(z1));
        //#endif
        utils::timer t1("sirius::Band::diag_sv|stdevp");
        std_solver.solve(nb, nb, h, &band_energies(0, 0), kp__.sv_eigen_vectors(0));
    }

    if (ctx_.processing_unit() == device_t::GPU) {
        kp__.fv_states().deallocate(spin_range(0), memory_t::device);
        for (int i = 0; i < ctx_.num_mag_comp(); i++) {
            hpsi[i].deallocate(spin_range(0), memory_t::device);
        }
    }
    for (int ispn = 0; ispn < ctx_.num_spin_dims(); ispn++) {
        for (int j = 0; j < ctx_.num_bands(); j++) {
            kp__.band_energy(j, ispn, band_energies(j, ispn));
        }
    }
}

//inline int Band::diag_full_potential_single_variation(K_point& kp__, Hamiltonian& hamiltonian__) const
//{
//     if (kp->num_ranks() > 1 && !parameters_.gen_evp_solver()->parallel())
//         error_local(__FILE__, __LINE__, "eigen-value solver is not parallel");
//
//     mdarray<double_complex, 2> h(kp->gklo_basis_size_row(), kp->gklo_basis_size_col());
//     mdarray<double_complex, 2> o(kp->gklo_basis_size_row(), kp->gklo_basis_size_col());
//
//     set_o(kp, o);
//
//     std::vector<double> eval(parameters_.num_bands());
//     mdarray<double_complex, 2>& fd_evec = kp->fd_eigen_vectors();
//
//     if (parameters_.num_mag_dims() == 0)
//     {
//         assert(kp->gklo_basis_size() >= parameters_.num_fv_states());
//         set_h<nm>(kp, effective_potential, effective_magnetic_field, h);
//
//         Timer t2("sirius::Band::solve_fd|diag");
//         parameters_.gen_evp_solver()->solve(kp->gklo_basis_size(), kp->gklo_basis_size_row(),
//     kp->gklo_basis_size_col(),
//                                             parameters_.num_fv_states(), h.ptr(), h.ld(), o.ptr(), o.ld(),
//                                             &eval[0], fd_evec.ptr(), fd_evec.ld());
//     }
//
//     if (parameters_.num_mag_dims() == 1)
//     {
//         assert(kp->gklo_basis_size() >= parameters_.num_fv_states());
//
//         mdarray<double_complex, 2> o1(kp->gklo_basis_size_row(), kp->gklo_basis_size_col());
//         memcpy(&o1(0, 0), &o(0, 0), o.size() * sizeof(double_complex));
//
//         set_h<uu>(kp, effective_potential, effective_magnetic_field, h);
//
//         Timer t2("sirius::Band::solve_fd|diag");
//         parameters_.gen_evp_solver()->solve(kp->gklo_basis_size(), kp->gklo_basis_size_row(),
//     kp->gklo_basis_size_col(),
//                                             parameters_.num_fv_states(), h.ptr(), h.ld(), o.ptr(), o.ld(),
//                                             &eval[0], &fd_evec(0, 0), fd_evec.ld());
//         t2.stop();
//
//         set_h<dd>(kp, effective_potential, effective_magnetic_field, h);
//
//         t2.start();
//         parameters_.gen_evp_solver()->solve(kp->gklo_basis_size(), kp->gklo_basis_size_row(),
//     kp->gklo_basis_size_col(),
//                                            parameters_.num_fv_states(), h.ptr(), h.ld(), o1.ptr(), o1.ld(),
//                                            &eval[parameters_.num_fv_states()],
//                                            &fd_evec(0, parameters_.spl_fv_states().local_size()), fd_evec.ld());
//        t2.stop();
//    }
//
//    kp->set_band_energies(&eval[0]);
//    return niter;
//}<|MERGE_RESOLUTION|>--- conflicted
+++ resolved
@@ -45,11 +45,7 @@
         }
 #ifdef __GPU
         case device_t::GPU: {
-<<<<<<< HEAD
-            hamiltonian__.set_fv_h_o<GPU, electronic_structure_method_t::full_potential_lapwlo>(&kp, h, o);
-=======
             hamiltonian__.set_fv_h_o<device_t::GPU, electronic_structure_method_t::full_potential_lapwlo>(&kp, h, o);
->>>>>>> 298af59f
             break;
         }
 #endif
