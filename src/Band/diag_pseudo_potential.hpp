--- conflicted
+++ resolved
@@ -861,218 +861,7 @@
 
     kp__.beta_projectors().dismiss();
 
-<<<<<<< HEAD
-    return std::move(eval);
-}
-
-template <typename T>
-inline void Band::diag_pseudo_potential_chebyshev(K_point* kp__,
-                                                  int ispn__,
-                                                  Hamiltonian &H__,
-                                                  P_operator<T>& p_op__) const
-{
-    PROFILE("sirius::Band::diag_pseudo_potential_chebyshev");
-
-//==     auto pu = ctx_.processing_unit();
-//==
-//==     /* short notation for number of target wave-functions */
-//==     int num_bands = ctx_.num_fv_states();
-//==
-//==     auto& itso = ctx_.iterative_solver_input_section();
-//==
-//==     /* short notation for target wave-functions */
-//==     auto& psi = kp__->spinor_wave_functions<false>(ispn__);
-//==
-//== //==
-//== //==     //auto& beta_pw_panel = kp__->beta_pw_panel();
-//== //==     //dmatrix<double_complex> S(unit_cell_.mt_basis_size(), unit_cell_.mt_basis_size(), kp__->blacs_grid());
-//== //==     //linalg<device_t::CPU>::gemm(2, 0, unit_cell_.mt_basis_size(), unit_cell_.mt_basis_size(), kp__->num_gkvec(), complex_one,
-//== //==     //                  beta_pw_panel, beta_pw_panel, complex_zero, S);
-//== //==     //for (int ia = 0; ia < unit_cell_.num_atoms(); ia++)
-//== //==     //{
-//== //==     //    auto type = unit_cell_.atom(ia)->type();
-//== //==     //    int nbf = type->mt_basis_size();
-//== //==     //    int ofs = unit_cell_.atom(ia)->offset_lo();
-//== //==     //    matrix<double_complex> qinv(nbf, nbf);
-//== //==     //    type->uspp().q_mtrx >> qinv;
-//== //==     //    linalg<device_t::CPU>::geinv(nbf, qinv);
-//== //==     //    for (int i = 0; i < nbf; i++)
-//== //==     //    {
-//== //==     //        for (int j = 0; j < nbf; j++) S.add(ofs + j, ofs + i, qinv(j, i));
-//== //==     //    }
-//== //==     //}
-//== //==     //linalg<device_t::CPU>::geinv(unit_cell_.mt_basis_size(), S);
-//== //==
-//== //==
-//==     /* maximum order of Chebyshev polynomial*/
-//==     int order = itso.num_steps_ + 2;
-//==
-//==     std::vector< Wave_functions<false>* > phi(order);
-//==     for (int i = 0; i < order; i++) {
-//==         phi[i] = new Wave_functions<false>(kp__->num_gkvec_loc(), num_bands, pu);
-//==     }
-//==
-//==     Wave_functions<false> hphi(kp__->num_gkvec_loc(), num_bands, pu);
-//==
-//==     /* trial basis functions */
-//==     phi[0]->copy_from(psi, 0, num_bands);
-//==
-//==     /* apply Hamiltonian to the basis functions */
-//==     apply_h<T>(kp__, ispn__, 0, num_bands, *phi[0], hphi, h_op__, d_op__);
-//==
-//==     /* compute Rayleight quotients */
-//==     std::vector<double> e0(num_bands, 0.0);
-//==     if (pu == CPU) {
-//==         #pragma omp parallel for schedule(static)
-//==         for (int i = 0; i < num_bands; i++) {
-//==             for (int igk = 0; igk < kp__->num_gkvec_loc(); igk++) {
-//==                 e0[i] += std::real(std::conj((*phi[0])(igk, i)) * hphi(igk, i));
-//==             }
-//==         }
-//==     }
-//==     kp__->comm().allreduce(e0);
-//==
-//==     //== if (parameters_.processing_unit() == GPU)
-//==     //== {
-//==     //==     #ifdef __GPU
-//==     //==     mdarray<double, 1> e0_loc(kp__->spl_fv_states().local_size());
-//==     //==     e0_loc.allocate_on_device();
-//==     //==     e0_loc.zero_on_device();
-//==
-//==     //==     compute_inner_product_gpu(kp__->num_gkvec_row(),
-//==     //==                               (int)kp__->spl_fv_states().local_size(),
-//==     //==                               phi[0].at<device_t::GPU>(),
-//==     //==                               hphi.at<device_t::GPU>(),
-//==     //==                               e0_loc.at<device_t::GPU>());
-//==     //==     e0_loc.copy_to_host();
-//==     //==     for (int iloc = 0; iloc < (int)kp__->spl_fv_states().local_size(); iloc++)
-//==     //==     {
-//==     //==         int i = kp__->spl_fv_states(iloc);
-//==     //==         e0[i] = e0_loc(iloc);
-//==     //==     }
-//==     //==     #endif
-//==     //== }
-//==     //==
-//==
-//==     /* estimate low and upper bounds of the Chebyshev filter */
-//==     double lambda0 = -1e10;
-//==     //double emin = 1e100;
-//==     for (int i = 0; i < num_bands; i++)
-//==     {
-//==         lambda0 = std::max(lambda0, e0[i]);
-//==         //emin = std::min(emin, e0[i]);
-//==     }
-//==     double lambda1 = 0.5 * std::pow(ctx_.gk_cutoff(), 2);
-//==
-//==     double r = (lambda1 - lambda0) / 2.0;
-//==     double c = (lambda1 + lambda0) / 2.0;
-//==
-//==     auto apply_p = [kp__, &p_op__, num_bands](Wave_functions<false>& phi, Wave_functions<false>& op_phi) {
-//==         op_phi.copy_from(phi, 0, num_bands);
-//==         //for (int i = 0; i < kp__->beta_projectors().num_beta_chunks(); i++) {
-//==         //    kp__->beta_projectors().generate(i);
-//==
-//==         //    kp__->beta_projectors().inner<T>(i, phi, 0, num_bands);
-//==
-//==         //    p_op__.apply(i, 0, op_phi, 0, num_bands);
-//==         //}
-//==     };
-//==
-//==     apply_p(hphi, *phi[1]);
-//==
-//==     /* compute \psi_1 = (S^{-1}H\psi_0 - c\psi_0) / r */
-//==     if (pu == CPU) {
-//==         #pragma omp parallel for schedule(static)
-//==         for (int i = 0; i < num_bands; i++) {
-//==             for (int igk = 0; igk < kp__->num_gkvec_loc(); igk++) {
-//==                 (*phi[1])(igk, i) = ((*phi[1])(igk, i) - (*phi[0])(igk, i) * c) / r;
-//==             }
-//==         }
-//==     }
-//== //==     //if (parameters_.processing_unit() == GPU)
-//== //==     //{
-//== //==     //    #ifdef __GPU
-//== //==     //    compute_chebyshev_polynomial_gpu(kp__->num_gkvec_row(), (int)kp__->spl_fv_states().local_size(), c, r,
-//== //==     //                                     phi[0].at<device_t::GPU>(), phi[1].at<device_t::GPU>(), NULL);
-//== //==     //    phi[1].panel().copy_to_host();
-//== //==     //    #endif
-//== //==     //}
-//== //==
-//==
-//==     /* compute higher polynomial orders */
-//==     for (int k = 2; k < order; k++) {
-//==
-//==         apply_h<T>(kp__, ispn__, 0, num_bands, *phi[k - 1], hphi, h_op__, d_op__);
-//==
-//==         apply_p(hphi, *phi[k]);
-//==
-//==         if (pu == CPU) {
-//==             #pragma omp parallel for schedule(static)
-//==             for (int i = 0; i < num_bands; i++) {
-//==                 for (int igk = 0; igk < kp__->num_gkvec_loc(); igk++) {
-//==                     (*phi[k])(igk, i) = ((*phi[k])(igk, i) - c * (*phi[k - 1])(igk, i)) * 2.0 / r - (*phi[k - 2])(igk, i);
-//==                 }
-//==             }
-//==         }
-//==         //== if (parameters_.processing_unit() == GPU)
-//==         //== {
-//==         //==     #ifdef __GPU
-//==         //==     compute_chebyshev_polynomial_gpu(kp__->num_gkvec(), num_bands, c, r,
-//==         //==                                      phi[k - 2].at<device_t::GPU>(), phi[k - 1].at<device_t::GPU>(), phi[k].at<device_t::GPU>());
-//==         //==     phi[k].copy_to_host();
-//==         //==     #endif
-//==         //== }
-//==     }
-//==
-//==     /* allocate Hamiltonian and overlap */
-//==     matrix<T> hmlt(num_bands, num_bands);
-//==     matrix<T> ovlp(num_bands, num_bands);
-//==     matrix<T> evec(num_bands, num_bands);
-//==     matrix<T> hmlt_old;
-//==     matrix<T> ovlp_old;
-//==
-//==     int bs = ctx_.cyclic_block_size();
-//==
-//==     dmatrix<T> hmlt_dist;
-//==     dmatrix<T> ovlp_dist;
-//==     dmatrix<T> evec_dist;
-//==     if (kp__->comm().size() == 1) {
-//==         hmlt_dist = dmatrix<T>(&hmlt(0, 0), num_bands, num_bands, ctx_.blacs_grid(), bs, bs);
-//==         ovlp_dist = dmatrix<T>(&ovlp(0, 0), num_bands, num_bands, ctx_.blacs_grid(), bs, bs);
-//==         evec_dist = dmatrix<T>(&evec(0, 0), num_bands, num_bands, ctx_.blacs_grid(), bs, bs);
-//==     } else {
-//==         hmlt_dist = dmatrix<T>(num_bands, num_bands, ctx_.blacs_grid(), bs, bs);
-//==         ovlp_dist = dmatrix<T>(num_bands, num_bands, ctx_.blacs_grid(), bs, bs);
-//==         evec_dist = dmatrix<T>(num_bands, num_bands, ctx_.blacs_grid(), bs, bs);
-//==     }
-//==
-//==     std::vector<double> eval(num_bands);
-//==
-//==     /* apply Hamiltonian and overlap operators to the new basis functions */
-//==     apply_h_o<T>(kp__, ispn__, 0, num_bands, *phi[order - 1], hphi, *phi[0], h_op__, d_op__, q_op__);
-//==
-//==     //orthogonalize<T>(kp__, N, n, phi, hphi, ophi, ovlp);
-//==
-//==     /* setup eigen-value problem */
-//==     set_h_o<T>(kp__, 0, num_bands, *phi[order - 1], hphi, *phi[0], hmlt, ovlp, hmlt_old, ovlp_old);
-//==
-//==     /* solve generalized eigen-value problem with the size N */
-//==     diag_h_o<T>(kp__, num_bands, num_bands, hmlt, ovlp, evec, hmlt_dist, ovlp_dist, evec_dist, eval);
-//==
-//==     /* recompute wave-functions */
-//==     /* \Psi_{i} = \sum_{mu} \phi_{mu} * Z_{mu, i} */
-//==     psi.transform_from<T>(*phi[order - 1], num_bands, evec, num_bands);
-//==
-//==     for (int j = 0; j < ctx_.num_fv_states(); j++) {
-//==         kp__->band_energy(j + ispn__ * ctx_.num_fv_states()) = eval[j];
-//==     }
-//==
-//==     for (int i = 0; i < order; i++) {
-//==         delete phi[i];
-//==     }
-=======
     return eval;
->>>>>>> 9aaaf713
 }
 
 //template <typename T>
@@ -1350,182 +1139,6 @@
 //    //auto o_diag = get_o_diag(kp__, q_op__);
 //    STOP();
 //
-<<<<<<< HEAD
-//    /* apply H and O to the preconditioned residuals */
-//    apply_h_o();
-//
-//    /* estimate lambda */
-//    std::vector<double> f1(num_bands, 0);
-//    std::vector<double> f2(num_bands, 0);
-//    std::vector<double> f3(num_bands, 0);
-//    std::vector<double> f4(num_bands, 0);
-//
-//    #pragma omp parallel for
-//    for (int i = 0; i < num_bands; i++) {
-//        if (!conv_band[i]) {
-//            f1[i] = std::real(inner_local<T>(kp__, *phi[1], i, *ophi[1], i));     //  <KR_i | OKR_i>
-//            f2[i] = std::real(inner_local<T>(kp__, *phi[0], i, *ophi[1], i)) * 2; // <phi_i | OKR_i>
-//            f3[i] = std::real(inner_local<T>(kp__, *phi[1], i, *hphi[1], i));     //  <KR_i | HKR_i>
-//            f4[i] = std::real(inner_local<T>(kp__, *phi[0], i, *hphi[1], i)) * 2; // <phi_i | HKR_i>
-//        }
-//    }
-//    kp__->comm().allreduce(f1);
-//    kp__->comm().allreduce(f2);
-//    kp__->comm().allreduce(f3);
-//    kp__->comm().allreduce(f4);
-//
-//    #pragma omp parallel for
-//    for (int i = 0; i < num_bands; i++) {
-//        if (!conv_band[i]) {
-//            double a = f1[i] * f4[i] - f2[i] * f3[i];
-//            double b = f3[i] - eval[i] * f1[i];
-//            double c = eval[i] * f2[i] - f4[i];
-//
-//            lambda[i] = (b - std::sqrt(b * b - 4.0 * a * c)) / 2.0 / a;
-//            if (std::abs(lambda[i]) > 2.0) {
-//                lambda[i] = 2.0 * Utils::sign(lambda[i]);
-//            }
-//            if (std::abs(lambda[i]) < 0.5) {
-//                lambda[i] = 0.5 * Utils::sign(lambda[i]);
-//            }
-//
-//            /* construct new basis functions */
-//            for (int igk = 0; igk < kp__->num_gkvec_loc(); igk++) {
-//                 (*phi[1]).pw_coeffs().prime(igk, i) =  (*phi[0]).pw_coeffs().prime(igk, i) + lambda[i] *  (*phi[1]).pw_coeffs().prime(igk, i);
-//                (*hphi[1]).pw_coeffs().prime(igk, i) = (*hphi[0]).pw_coeffs().prime(igk, i) + lambda[i] * (*hphi[1]).pw_coeffs().prime(igk, i);
-//                (*ophi[1]).pw_coeffs().prime(igk, i) = (*ophi[0]).pw_coeffs().prime(igk, i) + lambda[i] * (*ophi[1]).pw_coeffs().prime(igk, i);
-//            }
-//        }
-//    }
-//    /* compute new residuals */
-//    update_res(res_norm, eval);
-//    /* check which bands have converged */
-//    for (int i = 0; i < num_bands; i++) {
-//        if (res_norm[i] < itso.residual_tolerance_) {
-//            conv_band[i] = true;
-//        }
-//    }
-//
-//    mdarray<T, 3> A(niter, niter, num_bands);
-//    mdarray<T, 3> B(niter, niter, num_bands);
-//    mdarray<T, 2> V(niter, num_bands);
-//    std::vector<double> ev(niter);
-//
-//    /* start adjusting residuals */
-//    for (int iter = 2; iter < niter; iter++) {
-//        utils::timer t1("sirius::Band::diag_pseudo_potential_rmm_diis|AB");
-//        A.zero();
-//        B.zero();
-//        for (int i = 0; i < num_bands; i++) {
-//            if (!conv_band[i]) {
-//                for (int i1 = 0; i1 < iter; i1++) {
-//                    for (int i2 = 0; i2 < iter; i2++) {
-//                        A(i1, i2, i) = inner_local<T>(kp__, *res[i1], i, *res[i2], i);
-//                        B(i1, i2, i) = inner_local<T>(kp__, *phi[i1], i, *ophi[i2], i);
-//                    }
-//                }
-//            }
-//        }
-//        kp__->comm().allreduce(A.template at<device_t::CPU>(), (int)A.size());
-//        kp__->comm().allreduce(B.template at<device_t::CPU>(), (int)B.size());
-//        t1.stop();
-//
-//        utils::timer t2("sirius::Band::diag_pseudo_potential_rmm_diis|phi");
-//        for (int i = 0; i < num_bands; i++) {
-//            if (!conv_band[i]) {
-//                if (evp_solver.solve(iter, 1, &A(0, 0, i), A.ld(), &B(0, 0, i), B.ld(), &ev[0], &V(0, i), V.ld()) == 0) {
-//                    /* zero phi */
-//                    std::memset(&(*phi[iter]).pw_coeffs().prime(0, i), 0, kp__->num_gkvec_loc() * sizeof(double_complex));
-//                    /* zero residual */
-//                    std::memset(&(*res[iter]).pw_coeffs().prime(0, i), 0, kp__->num_gkvec_loc() * sizeof(double_complex));
-//                    /* make linear combinations */
-//                    for (int i1 = 0; i1 < iter; i1++) {
-//                        for (int igk = 0; igk < kp__->num_gkvec_loc(); igk++) {
-//                            (*phi[iter]).pw_coeffs().prime(igk, i) += (*phi[i1]).pw_coeffs().prime(igk, i) * V(i1, i);
-//                            (*res[iter]).pw_coeffs().prime(igk, i) += (*res[i1]).pw_coeffs().prime(igk, i) * V(i1, i);
-//                        }
-//                    }
-//                    last[i] = iter;
-//                } else {
-//                    conv_band[i] = true;
-//                }
-//            }
-//        }
-//        t2.stop();
-//
-//        //apply_preconditioner(lambda, *res[iter], 1.0, *phi[iter]);
-//        STOP();
-//
-//        apply_h_o();
-//
-//        eval_old = eval;
-//
-//        update_res(res_norm, eval);
-//
-//        for (int i = 0; i < num_bands; i++) {
-//            if (!conv_band[i]) {
-//                if (res_norm[i] < itso.residual_tolerance_) {
-//                    conv_band[i] = true;
-//                }
-//                //if (kp__->band_occupancy(i) <= 1e-2) {
-//                //    conv_band[i] = true;
-//                //}
-//                //if (kp__->band_occupancy(i) > 1e-2 && std::abs(eval[i] - eval_old[i]) < tol) {
-//                //    conv_band[i] = true;
-//                //}
-//                //if (kp__->band_occupancy(i) > 1e-2 && res_norm[i] < itso.residual_tolerance_) {
-//                //    conv_band[i] = true;
-//                //}
-//                //if (kp__->band_occupancy(i) <= 1e-2 ||
-//                //    res_norm[i] / res_norm_start[i] < 0.7 ||
-//                //    (kp__->band_occupancy(i) > 1e-2 && std::abs(eval[i] - eval_old[i]) < tol)) {
-//                //    conv_band[i] = true;
-//                //}
-//            }
-//        }
-//        if (std::all_of(conv_band.begin(), conv_band.end(), [](bool e){return e;})) {
-//            std::cout << "early exit from the diis loop" << std::endl;
-//            break;
-//        }
-//    }
-//
-//    #pragma omp parallel for
-//    for (int i = 0; i < num_bands; i++) {
-//        std::memcpy(&phi_tmp.pw_coeffs().prime(0, i),  &(*phi[last[i]]).pw_coeffs().prime(0, i),  kp__->num_gkvec_loc() * sizeof(double_complex));
-//        std::memcpy(&hphi_tmp.pw_coeffs().prime(0, i), &(*hphi[last[i]]).pw_coeffs().prime(0, i), kp__->num_gkvec_loc() * sizeof(double_complex));
-//        std::memcpy(&ophi_tmp.pw_coeffs().prime(0, i), &(*ophi[last[i]]).pw_coeffs().prime(0, i), kp__->num_gkvec_loc() * sizeof(double_complex));
-//    }
-//    orthogonalize<T>(0, num_bands, phi_tmp, hphi_tmp, ophi_tmp, ovlp, *res[0]);
-//
-//    /* setup eigen-value problem
-//     * N is the number of previous basis functions
-//     * n is the number of new basis functions */
-//    set_subspace_mtrx(0, num_bands, phi_tmp, hphi_tmp, hmlt, hmlt_old);
-//
-//    if (std_evp_solver().solve(num_bands, num_bands, hmlt.template at<device_t::CPU>(), hmlt.ld(),
-//                               eval.data(), evec.template at<device_t::CPU>(), evec.ld(),
-//                               hmlt.num_rows_local(), hmlt.num_cols_local())) {
-//        std::stringstream s;
-//        s << "error in diagonalziation";
-//        TERMINATE(s);
-//    }
-//
-//    /* recompute wave-functions */
-//    /* \Psi_{i} = \sum_{mu} \phi_{mu} * Z_{mu, i} */
-//    transform<T>(phi_tmp, 0, num_bands, evec, 0, 0, psi, 0, num_bands);
-//
-//    for (int j = 0; j < ctx_.num_fv_states(); j++) {
-//        kp__->band_energy(j + ispn__ * ctx_.num_fv_states()) = eval[j];
-//    }
-//
-//    for (int i = 0; i < niter; i++) {
-//        delete phi[i];
-//        delete res[i];
-//        delete hphi[i];
-//        delete ophi[i];
-//    }
-}
-=======
 ////    /* short notation for number of target wave-functions */
 ////    int num_bands = ctx_.num_fv_states();
 ////
@@ -1881,5 +1494,4 @@
 ////        delete hphi[i];
 ////        delete ophi[i];
 ////    }
-//}
->>>>>>> 9aaaf713
+//}