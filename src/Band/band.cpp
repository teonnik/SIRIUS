--- conflicted
+++ resolved
@@ -443,10 +443,6 @@
             spsi.pw_coeffs(i).allocate(mpd);
         }
     }
-<<<<<<< HEAD
-=======
-
->>>>>>> 0a8ada23
     /* compute residuals */
     for (int ispin_step = 0; ispin_step < ctx_.num_spin_dims(); ispin_step++) {
         /* apply Hamiltonian and S operators to the wave-functions */
@@ -473,10 +469,6 @@
             Hk__.kp().message(1, __func__, "band: %3i, residual l2norm: %18.12f\n", j, l2norm[j]);
         }
     }
-<<<<<<< HEAD
-=======
-
->>>>>>> 0a8ada23
     if (is_device_memory(ctx_.preferred_memory_t())) {
         for (int ispn = 0; ispn < ctx_.num_spins(); ispn++) {
             psi.pw_coeffs(ispn).deallocate(memory_t::device);
