#include "density.h"
#include <fstream>

using namespace std;

namespace sirius {



void Density::initial_density()
{
    PROFILE_WITH_TIMER("sirius::Density::initial_density");

    zero();

    ctx_.fft().prepare();

    if (ctx_.full_potential())
    {
<<<<<<< HEAD
    	initial_density_full_pot();
=======
        splindex<block> spl_num_gvec(ctx_.gvec().num_gvec(), ctx_.comm().size(), ctx_.comm().rank());

        /* initialize smooth density of free atoms */
        for (int iat = 0; iat < unit_cell_.num_atom_types(); iat++) unit_cell_.atom_type(iat).init_free_atom(true);

        /* compute radial integrals */
        auto rho_radial_integrals = generate_rho_radial_integrals(0);

        /* compute contribution from free atoms to the interstitial density */
        auto v = unit_cell_.make_periodic_function(rho_radial_integrals, ctx_.gvec());
        
        #ifdef __PRINT_OBJECT_CHECKSUM
        double_complex z = mdarray<double_complex, 1>(&v[0], ctx_.gvec().num_gvec()).checksum();
        DUMP("checksum(rho_pw): %18.10f %18.10f", z.real(), z.imag());
        #endif

        /* set plane-wave coefficients of the charge density */
        std::memcpy(&rho_->f_pw(0), &v[0], ctx_.gvec().num_gvec() * sizeof(double_complex));
        /* convert charge deisnty to real space mesh */
        rho_->fft_transform(1);

        #ifdef __PRINT_OBJECT_CHECKSUM
        DUMP("checksum(rho_rg): %18.10f", rho_->checksum_rg());
        #endif

        #ifdef __PRINT_OBJECT_HASH
        DUMP("hash(rhopw): %16llX", rho_->f_pw().hash());
        DUMP("hash(rhoit): %16llX", rho_->f_it().hash());
        #endif

        /* remove possible negative noise */
        for (int ir = 0; ir < ctx_.fft().local_size(); ir++)
        {
            if (rho_->f_rg(ir) < 0) rho_->f_rg(ir) = 0;
        }

        int ngv_loc = spl_num_gvec.local_size();

        /* mapping between G-shell (global index) and a list of G-vectors (local index) */
        std::map<int, std::vector<int> > gsh_map;

        for (int igloc = 0; igloc < ngv_loc; igloc++)
        {
            /* global index of the G-vector */
            int ig = spl_num_gvec[igloc];
            /* index of the G-vector shell */
            int igsh = ctx_.gvec().shell(ig);
            if (gsh_map.count(igsh) == 0) gsh_map[igsh] = std::vector<int>();
            gsh_map[igsh].push_back(igloc);
        }

        /* list of G-shells for the curent MPI rank */
        std::vector<std::pair<int, std::vector<int> > > gsh_list;
        for (auto& i: gsh_map) gsh_list.push_back(std::pair<int, std::vector<int> >(i.first, i.second));

        int lmax = ctx_.lmax_rho();
        int lmmax = Utils::lmmax(lmax);
        
        sbessel_approx sba(unit_cell_, lmax, ctx_.gvec().shell_len(1), ctx_.gvec().shell_len(ctx_.gvec().num_shells() - 1), 1e-6);
        
        std::vector<double> gvec_len(gsh_list.size());
        for (int i = 0; i < (int)gsh_list.size(); i++)
        {
            gvec_len[i] = ctx_.gvec().shell_len(gsh_list[i].first);
        }
        sba.approximate(gvec_len);

        auto l_by_lm = Utils::l_by_lm(lmax);

        std::vector<double_complex> zil(lmax + 1);
        for (int l = 0; l <= lmax; l++) zil[l] = std::pow(double_complex(0, 1), l);

        runtime::Timer t3("sirius::Density::initial_density|znulm");

        mdarray<double_complex, 3> znulm(sba.nqnu_max(), lmmax, unit_cell_.num_atoms());
        znulm.zero();

        auto gvec_ylm = mdarray<double_complex, 2>(lmmax, ngv_loc);
        for (int igloc = 0; igloc < ngv_loc; igloc++)
        {
            int ig = spl_num_gvec[igloc];
            auto rtp = SHT::spherical_coordinates(ctx_.gvec().cart(ig));
            SHT::spherical_harmonics(lmax, rtp[1], rtp[2], &gvec_ylm(0, igloc));
        }
        
        #pragma omp parallel for
        for (int ia = 0; ia < unit_cell_.num_atoms(); ia++)
        {
            int iat = unit_cell_.atom(ia).type_id();

            /* loop over local fraction of G-shells */
            for (int i = 0; i < static_cast<int>(gsh_list.size()); i++)
            {
                auto& gv = gsh_list[i].second;
                
                /* loop over G-vectors */
                for (int igloc: gv)
                {
                    /* global index of the G-vector */
                    int ig = spl_num_gvec[igloc];

                    auto z1 = ctx_.gvec_phase_factor(ig, ia) * v[ig] * fourpi; 

                    for (int lm = 0; lm < lmmax; lm++)
                    {
                        int l = l_by_lm[lm];
                        
                        /* number of expansion coefficients */
                        int nqnu = sba.nqnu(l, iat);

                        auto z2 = z1 * zil[l] * gvec_ylm(lm, igloc);
                    
                        for (int iq = 0; iq < nqnu; iq++) znulm(iq, lm, ia) += z2 * sba.coeff(iq, i, l, iat);
                    }
                }
            }
        }
        ctx_.comm().allreduce(znulm.at<CPU>(), (int)znulm.size());
        t3.stop();
        
        #ifdef __PRINT_OBJECT_CHECKSUM
        double_complex z3 = znulm.checksum();
        DUMP("checksum(znulm): %18.10f %18.10f", std::real(z3), std::imag(z3));
        #endif

        runtime::Timer t4("sirius::Density::initial_density|rholm");
        
        SHT sht(lmax);

        for (int ialoc = 0; ialoc < unit_cell_.spl_num_atoms().local_size(); ialoc++)
        {
            int ia = unit_cell_.spl_num_atoms(ialoc);
            int iat = unit_cell_.atom(ia).type_id();

            Spheric_function<spectral, double_complex> rhoylm(lmmax, unit_cell_.atom(ia).radial_grid());
            rhoylm.zero();
            #pragma omp parallel for
            for (int lm = 0; lm < lmmax; lm++)
            {
                int l = l_by_lm[lm];
                for (int iq = 0; iq < sba.nqnu(l, iat); iq++)
                {
                    double qnu = sba.qnu(iq, l, iat);

                    for (int ir = 0; ir < unit_cell_.atom(ia).num_mt_points(); ir++)
                    {
                        double x = unit_cell_.atom(ia).radial_grid(ir);
                        rhoylm(lm, ir) += znulm(iq, lm, ia) * gsl_sf_bessel_jl(l, x * qnu);
                    }
                }
            }
            for (int ir = 0; ir < unit_cell_.atom(ia).num_mt_points(); ir++)
            {
                double x = unit_cell_.atom(ia).radial_grid(ir);
                rhoylm(0, ir) += (v[0] - unit_cell_.atom(ia).type().free_atom_density(x)) / y00;
            }
            rho_->f_mt(ialoc) = convert(rhoylm);
        }
        
        t4.stop();

        /* initialize density of free atoms (not smoothed) */
        for (int iat = 0; iat < unit_cell_.num_atom_types(); iat++) unit_cell_.atom_type(iat).init_free_atom(false);

        for (int ia = 0; ia < unit_cell_.num_atoms(); ia++)
        {
            auto p = unit_cell_.spl_num_atoms().location(ia);
            
            if (p.second == ctx_.comm().rank())
            {
                /* add density of a free atom */
                for (int ir = 0; ir < unit_cell_.atom(ia).num_mt_points(); ir++)
                {
                    double x = unit_cell_.atom(ia).type().radial_grid(ir);
                    rho_->f_mt<local>(0, ir, p.first) += unit_cell_.atom(ia).type().free_atom_density(x) / y00;
                }
            }
        }

        /* initialize the magnetization */
        if (ctx_.num_mag_dims())
        {
            for (int ialoc = 0; ialoc < unit_cell_.spl_num_atoms().local_size(); ialoc++)
            {
                int ia = unit_cell_.spl_num_atoms(ialoc);
                vector3d<double> v = unit_cell_.atom(ia).vector_field();
                double len = v.length();

                int nmtp = unit_cell_.atom(ia).num_mt_points();
                Spline<double> rho(unit_cell_.atom(ia).type().radial_grid());
                double R = unit_cell_.atom(ia).mt_radius();
                for (int ir = 0; ir < nmtp; ir++)
                {
                    double x = unit_cell_.atom(ia).type().radial_grid(ir);
                    rho[ir] = rho_->f_mt<local>(0, ir, ialoc) * y00 * (1 - 3 * std::pow(x / R, 2) + 2 * std::pow(x / R, 3));
                }

                /* maximum magnetization which can be achieved if we smooth density towards MT boundary */
                double q = fourpi * rho.interpolate().integrate(2);
                
                /* if very strong initial magnetization is given */
                if (q < len)
                {
                    /* renormalize starting magnetization */
                    for (int x: {0, 1, 2}) v[x] *= (q / len);

                    len = q;
                }

                if (len > 1e-8)
                {
                    for (int ir = 0; ir < nmtp; ir++)
                        magnetization_[0]->f_mt<local>(0, ir, ialoc) = rho[ir] * v[2] / q / y00;

                    if (ctx_.num_mag_dims() == 3)
                    {
                        for (int ir = 0; ir < nmtp; ir++)
                        {
                            magnetization_[1]->f_mt<local>(0, ir, ialoc) = rho[ir] * v[0] / q / y00;
                            magnetization_[2]->f_mt<local>(0, ir, ialoc) = rho[ir] * v[1] / q / y00;
                        }
                    }
                }
            }
        }
>>>>>>> 8c36e2a6
    }

    if (!ctx_.full_potential())
    {
    	initial_density_pseudo();

    	if(ctx_.esm_type() == paw_pseudopotential)
    	{
    		initialize_beta_density_matrix();
    		generate_paw_loc_density();
    	}
    }

    ctx_.fft().dismiss();
}




//----------------------------------------------------------------------------------------------------
//----------------------------------------------------------------------------------------------------
void Density::initial_density_pseudo()
{
	auto rho_radial_integrals = generate_rho_radial_integrals(1);
	#ifdef __PRINT_OBJECT_HASH
	DUMP("hash(rho_radial_integrals) : %16llX", rho_radial_integrals.hash());
	#endif

	std::vector<double_complex> v = unit_cell_.make_periodic_function(rho_radial_integrals, ctx_.gvec());
	#ifdef __PRINT_OBJECT_HASH
	DUMP("hash(rho(G)) : %16llX", Utils::hash(&v[0], ctx_.gvec().num_gvec() * sizeof(double_complex)));
	#endif
	#ifdef __PRINT_OBJECT_CHECKSUM
	auto z1 = mdarray<double_complex, 1>(&v[0], ctx_.gvec().num_gvec()).checksum();
	DUMP("checksum(rho_pw) : %18.10f %18.10f", z1.real(), z1.imag());
	#endif

	std::memcpy(&rho_->f_pw(0), &v[0], ctx_.gvec().num_gvec() * sizeof(double_complex));

	double charge = std::real(rho_->f_pw(0) * unit_cell_.omega());
	if (std::abs(charge - unit_cell_.num_valence_electrons()) > 1e-6)
	{
		std::stringstream s;
		s << "wrong initial charge density" << std::endl
		  << "  integral of the density : " << std::real(rho_->f_pw(0) * unit_cell_.omega()) << std::endl
		  << "  target number of electrons : " << unit_cell_.num_valence_electrons();
		if (ctx_.comm().rank() == 0) WARNING(s);
	}
	rho_->fft_transform(1);

	#ifdef __PRINT_OBJECT_HASH
	DUMP("hash(rho(r)) : %16llX", Utils::hash(&rho_->f_it<global>(0), fft_->size() * sizeof(double)));
	#endif
	#ifdef __PRINT_OBJECT_CHECKSUM
	DUMP("checksum(rho_rg) : %18.10f", rho_->checksum_rg());
	#endif

	/* remove possible negative noise */
	for (int ir = 0; ir < ctx_.fft().local_size(); ir++)
	{
		rho_->f_rg(ir) = rho_->f_rg(ir) * unit_cell_.num_valence_electrons() / charge;
		if (rho_->f_rg(ir) < 0) rho_->f_rg(ir) = 0;
	}

	#ifdef __PRINT_OBJECT_HASH
	DUMP("hash(rho) : %16llX", rho_->hash());
	#endif

	//== FILE* fout = fopen("unit_cell.xsf", "w");
	//== fprintf(fout, "CRYSTAL\n");
	//== fprintf(fout, "PRIMVEC\n");
	//== auto& lv = unit_cell_.lattice_vectors();
	//== for (int i = 0; i < 3; i++)
	//== {
	//==     fprintf(fout, "%18.12f %18.12f %18.12f\n", lv(0, i), lv(1, i), lv(2, i));
	//== }
	//== fprintf(fout, "CONVVEC\n");
	//== for (int i = 0; i < 3; i++)
	//== {
	//==     fprintf(fout, "%18.12f %18.12f %18.12f\n", lv(0, i), lv(1, i), lv(2, i));
	//== }
	//== fprintf(fout, "PRIMCOORD\n");
	//== fprintf(fout, "%i 1\n", unit_cell_.num_atoms());
	//== for (int ia = 0; ia < unit_cell_.num_atoms(); ia++)
	//== {
	//==     auto pos = unit_cell_.get_cartesian_coordinates(unit_cell_.atom(ia).position());
	//==     fprintf(fout, "%i %18.12f %18.12f %18.12f\n", unit_cell_.atom(ia).zn(), pos[0], pos[1], pos[2]);
	//== }
	//== fclose(fout);


	/* initialize the magnetization */
	if (ctx_.num_mag_dims())
	{
		for (int ia = 0; ia < unit_cell_.num_atoms(); ia++)
		{
			vector3d<double> v = unit_cell_.atom(ia).vector_field();
			//double len = v.length();

			for (int j0 = 0; j0 < ctx_.fft().grid().size(0); j0++)
			{
				for (int j1 = 0; j1 < ctx_.fft().grid().size(1); j1++)
				{
					for (int j2 = 0; j2 < ctx_.fft().local_size_z(); j2++)
					{
						/* get real space fractional coordinate */
						auto v0 = vector3d<double>(double(j0) / ctx_.fft().grid().size(0),
												   double(j1) / ctx_.fft().grid().size(1),
												   double(ctx_.fft().offset_z() + j2) / ctx_.fft().grid().size(2));
						/* index of real space point */
						int ir = ctx_.fft().grid().index_by_coord(j0, j1, j2);

						for (int t0 = -1; t0 <= 1; t0++)
						{
							for (int t1 = -1; t1 <= 1; t1++)
							{
								for (int t2 = -1; t2 <= 1; t2++)
								{
									vector3d<double> v1 = v0 - (unit_cell_.atom(ia).position() + vector3d<double>(t0, t1, t2));
									auto r = unit_cell_.get_cartesian_coordinates(v1);
									auto a = r.length();

									const double R = 2.0;
									const double norm = pi * std::pow(R, 3) / 3.0;

									if (a <= R)
									{
										magnetization_[0]->f_rg(ir) += v[2] * (1.0 - a / R) / norm;
									}
								}
							}
						}
					}
				}
			}
		}
	}


	//== mdarray<double, 3> rho_grid(&rho_->f_it<global>(0), fft_->size(0), fft_->size(1), fft_->size(2));
	//== mdarray<double, 4> pos_grid(3, fft_->size(0), fft_->size(1), fft_->size(2));

	//== mdarray<double, 4> mag_grid(3, fft_->size(0), fft_->size(1), fft_->size(2));
	//== mag_grid.zero();

	//== // loop over 3D array (real space)
	//== for (int j0 = 0; j0 < fft_->size(0); j0++)
	//== {
	//==     for (int j1 = 0; j1 < fft_->size(1); j1++)
	//==     {
	//==         for (int j2 = 0; j2 < fft_->size(2); j2++)
	//==         {
	//==             int ir = static_cast<int>(j0 + j1 * fft_->size(0) + j2 * fft_->size(0) * fft_->size(1));
	//==             // get real space fractional coordinate
	//==             double frv[] = {double(j0) / fft_->size(0),
	//==                             double(j1) / fft_->size(1),
	//==                             double(j2) / fft_->size(2)};
	//==             vector3d<double> rv = ctx_.unit_cell()->get_cartesian_coordinates(vector3d<double>(frv));
	//==             for (int x = 0; x < 3; x++) pos_grid(x, j0, j1, j2) = rv[x];
	//==             if (ctx_.num_mag_dims() == 1) mag_grid(2, j0, j1, j2) = magnetization_[0]->f_it<global>(ir);
	//==             if (ctx_.num_mag_dims() == 3)
	//==             {
	//==                 mag_grid(0, j0, j1, j2) = magnetization_[1]->f_it<global>(ir);
	//==                 mag_grid(1, j0, j1, j2) = magnetization_[2]->f_it<global>(ir);
	//==             }
	//==         }
	//==     }
	//== }

	//== HDF5_tree h5_rho("rho.hdf5", true);
	//== h5_rho.write("rho", rho_grid);
	//== h5_rho.write("pos", pos_grid);
	//== h5_rho.write("mag", mag_grid);

	//== FILE* fout = fopen("rho.xdmf", "w");
	//== //== fprintf(fout, "<?xml version=\"1.0\" ?>\n"
	//== //==               "<!DOCTYPE Xdmf SYSTEM \"Xdmf.dtd\">\n"
	//== //==               "<Xdmf>\n"
	//== //==               "  <Domain Name=\"name1\">\n"
	//== //==               "    <Grid Name=\"fft_fine_grid\" Collection=\"Unknown\">\n"
	//== //==               "      <Topology TopologyType=\"3DSMesh\" NumberOfElements=\" %i %i %i \"/>\n"
	//== //==               "      <Geometry GeometryType=\"XYZ\">\n"
	//== //==               "        <DataItem Dimensions=\"%i %i %i 3\" NumberType=\"Float\" Precision=\"8\" Format=\"HDF\">rho.hdf5:/pos</DataItem>\n"
	//== //==               "      </Geometry>\n"
	//== //==               "      <Attribute\n"
	//== //==               "           AttributeType=\"Scalar\"\n"
	//== //==               "           Center=\"Node\"\n"
	//== //==               "           Name=\"rho\">\n"
	//== //==               "          <DataItem\n"
	//== //==               "             NumberType=\"Float\"\n"
	//== //==               "             Precision=\"8\"\n"
	//== //==               "             Dimensions=\"%i %i %i\"\n"
	//== //==               "             Format=\"HDF\">\n"
	//== //==               "             rho.hdf5:/rho\n"
	//== //==               "          </DataItem>\n"
	//== //==               "        </Attribute>\n"
	//== //==               "    </Grid>\n"
	//== //==               "  </Domain>\n"
	//== //==               "</Xdmf>\n", fft_->size(0), fft_->size(1), fft_->size(2), fft_->size(0), fft_->size(1), fft_->size(2), fft_->size(0), fft_->size(1), fft_->size(2));
	//== fprintf(fout, "<?xml version=\"1.0\" ?>\n"
	//==               "<!DOCTYPE Xdmf SYSTEM \"Xdmf.dtd\">\n"
	//==               "<Xdmf>\n"
	//==               "  <Domain Name=\"name1\">\n"
	//==               "    <Grid Name=\"fft_fine_grid\" Collection=\"Unknown\">\n"
	//==               "      <Topology TopologyType=\"3DSMesh\" NumberOfElements=\" %i %i %i \"/>\n"
	//==               "      <Geometry GeometryType=\"XYZ\">\n"
	//==               "        <DataItem Dimensions=\"%i %i %i 3\" NumberType=\"Float\" Precision=\"8\" Format=\"HDF\">rho.hdf5:/pos</DataItem>\n"
	//==               "      </Geometry>\n"
	//==               "      <Attribute\n"
	//==               "           AttributeType=\"Vector\"\n"
	//==               "           Center=\"Node\"\n"
	//==               "           Name=\"mag\">\n"
	//==               "          <DataItem\n"
	//==               "             NumberType=\"Float\"\n"
	//==               "             Precision=\"8\"\n"
	//==               "             Dimensions=\"%i %i %i 3\"\n"
	//==               "             Format=\"HDF\">\n"
	//==               "             rho.hdf5:/mag\n"
	//==               "          </DataItem>\n"
	//==               "        </Attribute>\n"
	//==               "    </Grid>\n"
	//==               "  </Domain>\n"
	//==               "</Xdmf>\n", fft_->size(0), fft_->size(1), fft_->size(2), fft_->size(0), fft_->size(1), fft_->size(2), fft_->size(0), fft_->size(1), fft_->size(2));
	//== fclose(fout);

	rho_->fft_transform(-1);
	for (int j = 0; j < ctx_.num_mag_dims(); j++) magnetization_[j]->fft_transform(-1);
}



//----------------------------------------------------------------------------------------------------
//----------------------------------------------------------------------------------------------------
void Density::initial_density_full_pot()
{
	splindex<block> spl_num_gvec(ctx_.gvec().num_gvec(), ctx_.comm().size(), ctx_.comm().rank());

	/* initialize smooth density of free atoms */
	for (int iat = 0; iat < unit_cell_.num_atom_types(); iat++) unit_cell_.atom_type(iat).init_free_atom(true);

	/* compute radial integrals */
	auto rho_radial_integrals = generate_rho_radial_integrals(0);

	/* compute contribution from free atoms to the interstitial density */
	auto v = unit_cell_.make_periodic_function(rho_radial_integrals, ctx_.gvec());

	#ifdef __PRINT_OBJECT_CHECKSUM
	double_complex z = mdarray<double_complex, 1>(&v[0], ctx_.gvec().num_gvec()).checksum();
	DUMP("checksum(rho_pw): %18.10f %18.10f", z.real(), z.imag());
	#endif

	/* set plane-wave coefficients of the charge density */
	std::memcpy(&rho_->f_pw(0), &v[0], ctx_.gvec().num_gvec() * sizeof(double_complex));
	/* convert charge deisnty to real space mesh */
	rho_->fft_transform(1);

	#ifdef __PRINT_OBJECT_CHECKSUM
	DUMP("checksum(rho_rg): %18.10f", rho_->checksum_rg());
	#endif

	#ifdef __PRINT_OBJECT_HASH
	DUMP("hash(rhopw): %16llX", rho_->f_pw().hash());
	DUMP("hash(rhoit): %16llX", rho_->f_it().hash());
	#endif

	/* remove possible negative noise */
	for (int ir = 0; ir < ctx_.fft().local_size(); ir++)
	{
		if (rho_->f_rg(ir) < 0) rho_->f_rg(ir) = 0;
	}

	int ngv_loc = spl_num_gvec.local_size();

	/* mapping between G-shell (global index) and a list of G-vectors (local index) */
	std::map<int, std::vector<int> > gsh_map;

	for (int igloc = 0; igloc < ngv_loc; igloc++)
	{
		/* global index of the G-vector */
		int ig = spl_num_gvec[igloc];
		/* index of the G-vector shell */
		int igsh = ctx_.gvec().shell(ig);
		if (gsh_map.count(igsh) == 0) gsh_map[igsh] = std::vector<int>();
		gsh_map[igsh].push_back(igloc);
	}

	/* list of G-shells for the curent MPI rank */
	std::vector<std::pair<int, std::vector<int> > > gsh_list;
	for (auto& i: gsh_map) gsh_list.push_back(std::pair<int, std::vector<int> >(i.first, i.second));

	int lmax = ctx_.lmax_rho();
	int lmmax = Utils::lmmax(lmax);

	sbessel_approx sba(unit_cell_, lmax, ctx_.gvec().shell_len(1), ctx_.gvec().shell_len(ctx_.gvec().num_shells() - 1), 1e-6);

	std::vector<double> gvec_len(gsh_list.size());
	for (int i = 0; i < (int)gsh_list.size(); i++)
	{
		gvec_len[i] = ctx_.gvec().shell_len(gsh_list[i].first);
	}
	sba.approximate(gvec_len);

	auto l_by_lm = Utils::l_by_lm(lmax);

	std::vector<double_complex> zil(lmax + 1);
	for (int l = 0; l <= lmax; l++) zil[l] = std::pow(double_complex(0, 1), l);

	runtime::Timer t3("sirius::Density::initial_density|znulm");

	mdarray<double_complex, 3> znulm(sba.nqnu_max(), lmmax, unit_cell_.num_atoms());
	znulm.zero();

	auto gvec_ylm = mdarray<double_complex, 2>(lmmax, ngv_loc);
	for (int igloc = 0; igloc < ngv_loc; igloc++)
	{
		int ig = spl_num_gvec[igloc];
		auto rtp = SHT::spherical_coordinates(ctx_.gvec().cart(ig));
		SHT::spherical_harmonics(lmax, rtp[1], rtp[2], &gvec_ylm(0, igloc));
	}

	#pragma omp parallel for
	for (int ia = 0; ia < unit_cell_.num_atoms(); ia++)
	{
		int iat = unit_cell_.atom(ia).type_id();

		/* loop over local fraction of G-shells */
		for (int i = 0; i < static_cast<int>(gsh_list.size()); i++)
		{
			auto& gv = gsh_list[i].second;

			/* loop over G-vectors */
			for (int igloc: gv)
			{
				/* global index of the G-vector */
				int ig = spl_num_gvec[igloc];

				auto z1 = ctx_.gvec_phase_factor(ig, ia) * v[ig] * fourpi;

				for (int lm = 0; lm < lmmax; lm++)
				{
					int l = l_by_lm[lm];

					/* number of expansion coefficients */
					int nqnu = sba.nqnu(l, iat);

					auto z2 = z1 * zil[l] * gvec_ylm(lm, igloc);

					for (int iq = 0; iq < nqnu; iq++) znulm(iq, lm, ia) += z2 * sba.coeff(iq, i, l, iat);
				}
			}
		}
	}
	ctx_.comm().allreduce(znulm.at<CPU>(), (int)znulm.size());
	t3.stop();

	#ifdef __PRINT_OBJECT_CHECKSUM
	double_complex z3 = znulm.checksum();
	DUMP("checksum(znulm): %18.10f %18.10f", std::real(z3), std::imag(z3));
	#endif

	runtime::Timer t4("sirius::Density::initial_density|rholm");

	SHT sht(lmax);

	for (int ialoc = 0; ialoc < unit_cell_.spl_num_atoms().local_size(); ialoc++)
	{
		int ia = unit_cell_.spl_num_atoms(ialoc);
		int iat = unit_cell_.atom(ia).type_id();

		Spheric_function<spectral, double_complex> rhoylm(lmmax, unit_cell_.atom(ia).radial_grid());
		rhoylm.zero();
		#pragma omp parallel for
		for (int lm = 0; lm < lmmax; lm++)
		{
			int l = l_by_lm[lm];
			for (int iq = 0; iq < sba.nqnu(l, iat); iq++)
			{
				double qnu = sba.qnu(iq, l, iat);

				for (int ir = 0; ir < unit_cell_.atom(ia).num_mt_points(); ir++)
				{
					double x = unit_cell_.atom(ia).radial_grid(ir);
					rhoylm(lm, ir) += znulm(iq, lm, ia) * gsl_sf_bessel_jl(l, x * qnu);
				}
			}
		}
		for (int ir = 0; ir < unit_cell_.atom(ia).num_mt_points(); ir++)
		{
			double x = unit_cell_.atom(ia).radial_grid(ir);
			rhoylm(0, ir) += (v[0] - unit_cell_.atom(ia).type().free_atom_density(x)) / y00;
		}
		sht.convert(rhoylm, rho_->f_mt(ialoc));
	}

	t4.stop();

	/* initialize density of free atoms (not smoothed) */
	for (int iat = 0; iat < unit_cell_.num_atom_types(); iat++) unit_cell_.atom_type(iat).init_free_atom(false);

	for (int ia = 0; ia < unit_cell_.num_atoms(); ia++)
	{
		auto p = unit_cell_.spl_num_atoms().location(ia);

		if (p.second == ctx_.comm().rank())
		{
			/* add density of a free atom */
			for (int ir = 0; ir < unit_cell_.atom(ia).num_mt_points(); ir++)
			{
				double x = unit_cell_.atom(ia).type().radial_grid(ir);
				rho_->f_mt<local>(0, ir, p.first) += unit_cell_.atom(ia).type().free_atom_density(x) / y00;
			}
		}
	}

	/* initialize the magnetization */
	if (ctx_.num_mag_dims())
	{
		for (int ialoc = 0; ialoc < unit_cell_.spl_num_atoms().local_size(); ialoc++)
		{
			int ia = unit_cell_.spl_num_atoms(ialoc);
			vector3d<double> v = unit_cell_.atom(ia).vector_field();
			double len = v.length();

			int nmtp = unit_cell_.atom(ia).num_mt_points();
			Spline<double> rho(unit_cell_.atom(ia).type().radial_grid());
			double R = unit_cell_.atom(ia).mt_radius();
			for (int ir = 0; ir < nmtp; ir++)
			{
				double x = unit_cell_.atom(ia).type().radial_grid(ir);
				rho[ir] = rho_->f_mt<local>(0, ir, ialoc) * y00 * (1 - 3 * std::pow(x / R, 2) + 2 * std::pow(x / R, 3));
			}

			/* maximum magnetization which can be achieved if we smooth density towards MT boundary */
			double q = fourpi * rho.interpolate().integrate(2);

			/* if very strong initial magnetization is given */
			if (q < len)
			{
				/* renormalize starting magnetization */
				for (int x: {0, 1, 2}) v[x] *= (q / len);

				len = q;
			}

			if (len > 1e-8)
			{
				for (int ir = 0; ir < nmtp; ir++)
					magnetization_[0]->f_mt<local>(0, ir, ialoc) = rho[ir] * v[2] / q / y00;

				if (ctx_.num_mag_dims() == 3)
				{
					for (int ir = 0; ir < nmtp; ir++)
					{
						magnetization_[1]->f_mt<local>(0, ir, ialoc) = rho[ir] * v[0] / q / y00;
						magnetization_[2]->f_mt<local>(0, ir, ialoc) = rho[ir] * v[1] / q / y00;
					}
				}
			}
		}
	}

	// second part
	rho_->sync_mt();

	for (int i = 0; i < ctx_.num_mag_dims(); i++) magnetization_[i]->sync_mt();

	#ifdef __PRINT_OBJECT_CHECKSUM
	DUMP("checksum(rhomt): %18.10f", rho_->f_mt().checksum());
	#endif

	#ifdef __PRINT_OBJECT_HASH
	DUMP("hash(rho) : %16llX", rho_->hash());
	#endif
	/* check initial charge */
	std::vector<double> nel_mt;
	double nel_it;
	double nel = rho_->integrate(nel_mt, nel_it);
	if (unit_cell_.num_electrons() > 1e-8 && std::abs(nel - unit_cell_.num_electrons()) / unit_cell_.num_electrons() > 1e-3)
	{
		std::stringstream s;
		s << "wrong initial charge density" << std::endl
		  << "  integral of the density : " << nel << std::endl
		  << "  target number of electrons : " << unit_cell_.num_electrons();
		WARNING(s);
	}
}




//----------------------------------------------------------------------------------------------------
//----------------------------------------------------------------------------------------------------
void Density::initialize_beta_density_matrix()
{
	density_matrix_.zero();


	for (int iat = 0; iat < unit_cell_.num_atom_types(); iat++)
	{
		auto& atom_type = unit_cell_.atom_type(iat);

		int nbf = atom_type.mt_basis_size();

		const std::vector<double> &occupations = atom_type.get_PAW_descriptor().occupations;

		#pragma omp parallel for
		for (int i = 0; i < atom_type.num_atoms(); i++)
		{
			int ia = atom_type.atom_id(i);

			// magnetization vector
			vector3d<double> magn = unit_cell_.atom(ia).vector_field();
			double norm = magn.length();


			for (int xi = 0; xi < nbf; xi++)
			{
				basis_function_index_descriptor const& basis_func_index_dsc = atom_type.indexb()[xi];

				int rad_func_index = basis_func_index_dsc.idxrf;

				double occ = occupations[rad_func_index];

				int l = basis_func_index_dsc.l;

				switch (ctx_.num_mag_dims())
				{
					case 0:
					{
						density_matrix_(xi,xi,0,ia) = occ / (double)( 2 * l + 1 );
						break;
					}

					case 1:
					{
						double nm = (norm !=0 ) ? magn[2] / norm : 0;

						density_matrix_(xi,xi,0,ia) = 0.5 * (1.0 + nm ) * occ / (double)( 2 * l + 1 );
						density_matrix_(xi,xi,1,ia) = 0.5 * (1.0 - nm ) * occ / (double)( 2 * l + 1 );
						break;
					}
				}

			}
		}
	}

	//TERMINATE("finished");
}

};<|MERGE_RESOLUTION|>--- conflicted
+++ resolved
@@ -17,235 +17,7 @@
 
     if (ctx_.full_potential())
     {
-<<<<<<< HEAD
     	initial_density_full_pot();
-=======
-        splindex<block> spl_num_gvec(ctx_.gvec().num_gvec(), ctx_.comm().size(), ctx_.comm().rank());
-
-        /* initialize smooth density of free atoms */
-        for (int iat = 0; iat < unit_cell_.num_atom_types(); iat++) unit_cell_.atom_type(iat).init_free_atom(true);
-
-        /* compute radial integrals */
-        auto rho_radial_integrals = generate_rho_radial_integrals(0);
-
-        /* compute contribution from free atoms to the interstitial density */
-        auto v = unit_cell_.make_periodic_function(rho_radial_integrals, ctx_.gvec());
-        
-        #ifdef __PRINT_OBJECT_CHECKSUM
-        double_complex z = mdarray<double_complex, 1>(&v[0], ctx_.gvec().num_gvec()).checksum();
-        DUMP("checksum(rho_pw): %18.10f %18.10f", z.real(), z.imag());
-        #endif
-
-        /* set plane-wave coefficients of the charge density */
-        std::memcpy(&rho_->f_pw(0), &v[0], ctx_.gvec().num_gvec() * sizeof(double_complex));
-        /* convert charge deisnty to real space mesh */
-        rho_->fft_transform(1);
-
-        #ifdef __PRINT_OBJECT_CHECKSUM
-        DUMP("checksum(rho_rg): %18.10f", rho_->checksum_rg());
-        #endif
-
-        #ifdef __PRINT_OBJECT_HASH
-        DUMP("hash(rhopw): %16llX", rho_->f_pw().hash());
-        DUMP("hash(rhoit): %16llX", rho_->f_it().hash());
-        #endif
-
-        /* remove possible negative noise */
-        for (int ir = 0; ir < ctx_.fft().local_size(); ir++)
-        {
-            if (rho_->f_rg(ir) < 0) rho_->f_rg(ir) = 0;
-        }
-
-        int ngv_loc = spl_num_gvec.local_size();
-
-        /* mapping between G-shell (global index) and a list of G-vectors (local index) */
-        std::map<int, std::vector<int> > gsh_map;
-
-        for (int igloc = 0; igloc < ngv_loc; igloc++)
-        {
-            /* global index of the G-vector */
-            int ig = spl_num_gvec[igloc];
-            /* index of the G-vector shell */
-            int igsh = ctx_.gvec().shell(ig);
-            if (gsh_map.count(igsh) == 0) gsh_map[igsh] = std::vector<int>();
-            gsh_map[igsh].push_back(igloc);
-        }
-
-        /* list of G-shells for the curent MPI rank */
-        std::vector<std::pair<int, std::vector<int> > > gsh_list;
-        for (auto& i: gsh_map) gsh_list.push_back(std::pair<int, std::vector<int> >(i.first, i.second));
-
-        int lmax = ctx_.lmax_rho();
-        int lmmax = Utils::lmmax(lmax);
-        
-        sbessel_approx sba(unit_cell_, lmax, ctx_.gvec().shell_len(1), ctx_.gvec().shell_len(ctx_.gvec().num_shells() - 1), 1e-6);
-        
-        std::vector<double> gvec_len(gsh_list.size());
-        for (int i = 0; i < (int)gsh_list.size(); i++)
-        {
-            gvec_len[i] = ctx_.gvec().shell_len(gsh_list[i].first);
-        }
-        sba.approximate(gvec_len);
-
-        auto l_by_lm = Utils::l_by_lm(lmax);
-
-        std::vector<double_complex> zil(lmax + 1);
-        for (int l = 0; l <= lmax; l++) zil[l] = std::pow(double_complex(0, 1), l);
-
-        runtime::Timer t3("sirius::Density::initial_density|znulm");
-
-        mdarray<double_complex, 3> znulm(sba.nqnu_max(), lmmax, unit_cell_.num_atoms());
-        znulm.zero();
-
-        auto gvec_ylm = mdarray<double_complex, 2>(lmmax, ngv_loc);
-        for (int igloc = 0; igloc < ngv_loc; igloc++)
-        {
-            int ig = spl_num_gvec[igloc];
-            auto rtp = SHT::spherical_coordinates(ctx_.gvec().cart(ig));
-            SHT::spherical_harmonics(lmax, rtp[1], rtp[2], &gvec_ylm(0, igloc));
-        }
-        
-        #pragma omp parallel for
-        for (int ia = 0; ia < unit_cell_.num_atoms(); ia++)
-        {
-            int iat = unit_cell_.atom(ia).type_id();
-
-            /* loop over local fraction of G-shells */
-            for (int i = 0; i < static_cast<int>(gsh_list.size()); i++)
-            {
-                auto& gv = gsh_list[i].second;
-                
-                /* loop over G-vectors */
-                for (int igloc: gv)
-                {
-                    /* global index of the G-vector */
-                    int ig = spl_num_gvec[igloc];
-
-                    auto z1 = ctx_.gvec_phase_factor(ig, ia) * v[ig] * fourpi; 
-
-                    for (int lm = 0; lm < lmmax; lm++)
-                    {
-                        int l = l_by_lm[lm];
-                        
-                        /* number of expansion coefficients */
-                        int nqnu = sba.nqnu(l, iat);
-
-                        auto z2 = z1 * zil[l] * gvec_ylm(lm, igloc);
-                    
-                        for (int iq = 0; iq < nqnu; iq++) znulm(iq, lm, ia) += z2 * sba.coeff(iq, i, l, iat);
-                    }
-                }
-            }
-        }
-        ctx_.comm().allreduce(znulm.at<CPU>(), (int)znulm.size());
-        t3.stop();
-        
-        #ifdef __PRINT_OBJECT_CHECKSUM
-        double_complex z3 = znulm.checksum();
-        DUMP("checksum(znulm): %18.10f %18.10f", std::real(z3), std::imag(z3));
-        #endif
-
-        runtime::Timer t4("sirius::Density::initial_density|rholm");
-        
-        SHT sht(lmax);
-
-        for (int ialoc = 0; ialoc < unit_cell_.spl_num_atoms().local_size(); ialoc++)
-        {
-            int ia = unit_cell_.spl_num_atoms(ialoc);
-            int iat = unit_cell_.atom(ia).type_id();
-
-            Spheric_function<spectral, double_complex> rhoylm(lmmax, unit_cell_.atom(ia).radial_grid());
-            rhoylm.zero();
-            #pragma omp parallel for
-            for (int lm = 0; lm < lmmax; lm++)
-            {
-                int l = l_by_lm[lm];
-                for (int iq = 0; iq < sba.nqnu(l, iat); iq++)
-                {
-                    double qnu = sba.qnu(iq, l, iat);
-
-                    for (int ir = 0; ir < unit_cell_.atom(ia).num_mt_points(); ir++)
-                    {
-                        double x = unit_cell_.atom(ia).radial_grid(ir);
-                        rhoylm(lm, ir) += znulm(iq, lm, ia) * gsl_sf_bessel_jl(l, x * qnu);
-                    }
-                }
-            }
-            for (int ir = 0; ir < unit_cell_.atom(ia).num_mt_points(); ir++)
-            {
-                double x = unit_cell_.atom(ia).radial_grid(ir);
-                rhoylm(0, ir) += (v[0] - unit_cell_.atom(ia).type().free_atom_density(x)) / y00;
-            }
-            rho_->f_mt(ialoc) = convert(rhoylm);
-        }
-        
-        t4.stop();
-
-        /* initialize density of free atoms (not smoothed) */
-        for (int iat = 0; iat < unit_cell_.num_atom_types(); iat++) unit_cell_.atom_type(iat).init_free_atom(false);
-
-        for (int ia = 0; ia < unit_cell_.num_atoms(); ia++)
-        {
-            auto p = unit_cell_.spl_num_atoms().location(ia);
-            
-            if (p.second == ctx_.comm().rank())
-            {
-                /* add density of a free atom */
-                for (int ir = 0; ir < unit_cell_.atom(ia).num_mt_points(); ir++)
-                {
-                    double x = unit_cell_.atom(ia).type().radial_grid(ir);
-                    rho_->f_mt<local>(0, ir, p.first) += unit_cell_.atom(ia).type().free_atom_density(x) / y00;
-                }
-            }
-        }
-
-        /* initialize the magnetization */
-        if (ctx_.num_mag_dims())
-        {
-            for (int ialoc = 0; ialoc < unit_cell_.spl_num_atoms().local_size(); ialoc++)
-            {
-                int ia = unit_cell_.spl_num_atoms(ialoc);
-                vector3d<double> v = unit_cell_.atom(ia).vector_field();
-                double len = v.length();
-
-                int nmtp = unit_cell_.atom(ia).num_mt_points();
-                Spline<double> rho(unit_cell_.atom(ia).type().radial_grid());
-                double R = unit_cell_.atom(ia).mt_radius();
-                for (int ir = 0; ir < nmtp; ir++)
-                {
-                    double x = unit_cell_.atom(ia).type().radial_grid(ir);
-                    rho[ir] = rho_->f_mt<local>(0, ir, ialoc) * y00 * (1 - 3 * std::pow(x / R, 2) + 2 * std::pow(x / R, 3));
-                }
-
-                /* maximum magnetization which can be achieved if we smooth density towards MT boundary */
-                double q = fourpi * rho.interpolate().integrate(2);
-                
-                /* if very strong initial magnetization is given */
-                if (q < len)
-                {
-                    /* renormalize starting magnetization */
-                    for (int x: {0, 1, 2}) v[x] *= (q / len);
-
-                    len = q;
-                }
-
-                if (len > 1e-8)
-                {
-                    for (int ir = 0; ir < nmtp; ir++)
-                        magnetization_[0]->f_mt<local>(0, ir, ialoc) = rho[ir] * v[2] / q / y00;
-
-                    if (ctx_.num_mag_dims() == 3)
-                    {
-                        for (int ir = 0; ir < nmtp; ir++)
-                        {
-                            magnetization_[1]->f_mt<local>(0, ir, ialoc) = rho[ir] * v[0] / q / y00;
-                            magnetization_[2]->f_mt<local>(0, ir, ialoc) = rho[ir] * v[1] / q / y00;
-                        }
-                    }
-                }
-            }
-        }
->>>>>>> 8c36e2a6
     }
 
     if (!ctx_.full_potential())
@@ -481,256 +253,232 @@
 //----------------------------------------------------------------------------------------------------
 void Density::initial_density_full_pot()
 {
-	splindex<block> spl_num_gvec(ctx_.gvec().num_gvec(), ctx_.comm().size(), ctx_.comm().rank());
-
-	/* initialize smooth density of free atoms */
-	for (int iat = 0; iat < unit_cell_.num_atom_types(); iat++) unit_cell_.atom_type(iat).init_free_atom(true);
-
-	/* compute radial integrals */
-	auto rho_radial_integrals = generate_rho_radial_integrals(0);
-
-	/* compute contribution from free atoms to the interstitial density */
-	auto v = unit_cell_.make_periodic_function(rho_radial_integrals, ctx_.gvec());
-
-	#ifdef __PRINT_OBJECT_CHECKSUM
-	double_complex z = mdarray<double_complex, 1>(&v[0], ctx_.gvec().num_gvec()).checksum();
-	DUMP("checksum(rho_pw): %18.10f %18.10f", z.real(), z.imag());
-	#endif
-
-	/* set plane-wave coefficients of the charge density */
-	std::memcpy(&rho_->f_pw(0), &v[0], ctx_.gvec().num_gvec() * sizeof(double_complex));
-	/* convert charge deisnty to real space mesh */
-	rho_->fft_transform(1);
-
-	#ifdef __PRINT_OBJECT_CHECKSUM
-	DUMP("checksum(rho_rg): %18.10f", rho_->checksum_rg());
-	#endif
-
-	#ifdef __PRINT_OBJECT_HASH
-	DUMP("hash(rhopw): %16llX", rho_->f_pw().hash());
-	DUMP("hash(rhoit): %16llX", rho_->f_it().hash());
-	#endif
-
-	/* remove possible negative noise */
-	for (int ir = 0; ir < ctx_.fft().local_size(); ir++)
-	{
-		if (rho_->f_rg(ir) < 0) rho_->f_rg(ir) = 0;
-	}
-
-	int ngv_loc = spl_num_gvec.local_size();
-
-	/* mapping between G-shell (global index) and a list of G-vectors (local index) */
-	std::map<int, std::vector<int> > gsh_map;
-
-	for (int igloc = 0; igloc < ngv_loc; igloc++)
-	{
-		/* global index of the G-vector */
-		int ig = spl_num_gvec[igloc];
-		/* index of the G-vector shell */
-		int igsh = ctx_.gvec().shell(ig);
-		if (gsh_map.count(igsh) == 0) gsh_map[igsh] = std::vector<int>();
-		gsh_map[igsh].push_back(igloc);
-	}
-
-	/* list of G-shells for the curent MPI rank */
-	std::vector<std::pair<int, std::vector<int> > > gsh_list;
-	for (auto& i: gsh_map) gsh_list.push_back(std::pair<int, std::vector<int> >(i.first, i.second));
-
-	int lmax = ctx_.lmax_rho();
-	int lmmax = Utils::lmmax(lmax);
-
-	sbessel_approx sba(unit_cell_, lmax, ctx_.gvec().shell_len(1), ctx_.gvec().shell_len(ctx_.gvec().num_shells() - 1), 1e-6);
-
-	std::vector<double> gvec_len(gsh_list.size());
-	for (int i = 0; i < (int)gsh_list.size(); i++)
-	{
-		gvec_len[i] = ctx_.gvec().shell_len(gsh_list[i].first);
-	}
-	sba.approximate(gvec_len);
-
-	auto l_by_lm = Utils::l_by_lm(lmax);
-
-	std::vector<double_complex> zil(lmax + 1);
-	for (int l = 0; l <= lmax; l++) zil[l] = std::pow(double_complex(0, 1), l);
-
-	runtime::Timer t3("sirius::Density::initial_density|znulm");
-
-	mdarray<double_complex, 3> znulm(sba.nqnu_max(), lmmax, unit_cell_.num_atoms());
-	znulm.zero();
-
-	auto gvec_ylm = mdarray<double_complex, 2>(lmmax, ngv_loc);
-	for (int igloc = 0; igloc < ngv_loc; igloc++)
-	{
-		int ig = spl_num_gvec[igloc];
-		auto rtp = SHT::spherical_coordinates(ctx_.gvec().cart(ig));
-		SHT::spherical_harmonics(lmax, rtp[1], rtp[2], &gvec_ylm(0, igloc));
-	}
-
-	#pragma omp parallel for
-	for (int ia = 0; ia < unit_cell_.num_atoms(); ia++)
-	{
-		int iat = unit_cell_.atom(ia).type_id();
-
-		/* loop over local fraction of G-shells */
-		for (int i = 0; i < static_cast<int>(gsh_list.size()); i++)
-		{
-			auto& gv = gsh_list[i].second;
-
-			/* loop over G-vectors */
-			for (int igloc: gv)
-			{
-				/* global index of the G-vector */
-				int ig = spl_num_gvec[igloc];
-
-				auto z1 = ctx_.gvec_phase_factor(ig, ia) * v[ig] * fourpi;
-
-				for (int lm = 0; lm < lmmax; lm++)
-				{
-					int l = l_by_lm[lm];
-
-					/* number of expansion coefficients */
-					int nqnu = sba.nqnu(l, iat);
-
-					auto z2 = z1 * zil[l] * gvec_ylm(lm, igloc);
-
-					for (int iq = 0; iq < nqnu; iq++) znulm(iq, lm, ia) += z2 * sba.coeff(iq, i, l, iat);
-				}
-			}
-		}
-	}
-	ctx_.comm().allreduce(znulm.at<CPU>(), (int)znulm.size());
-	t3.stop();
-
-	#ifdef __PRINT_OBJECT_CHECKSUM
-	double_complex z3 = znulm.checksum();
-	DUMP("checksum(znulm): %18.10f %18.10f", std::real(z3), std::imag(z3));
-	#endif
-
-	runtime::Timer t4("sirius::Density::initial_density|rholm");
-
-	SHT sht(lmax);
-
-	for (int ialoc = 0; ialoc < unit_cell_.spl_num_atoms().local_size(); ialoc++)
-	{
-		int ia = unit_cell_.spl_num_atoms(ialoc);
-		int iat = unit_cell_.atom(ia).type_id();
-
-		Spheric_function<spectral, double_complex> rhoylm(lmmax, unit_cell_.atom(ia).radial_grid());
-		rhoylm.zero();
-		#pragma omp parallel for
-		for (int lm = 0; lm < lmmax; lm++)
-		{
-			int l = l_by_lm[lm];
-			for (int iq = 0; iq < sba.nqnu(l, iat); iq++)
-			{
-				double qnu = sba.qnu(iq, l, iat);
-
-				for (int ir = 0; ir < unit_cell_.atom(ia).num_mt_points(); ir++)
-				{
-					double x = unit_cell_.atom(ia).radial_grid(ir);
-					rhoylm(lm, ir) += znulm(iq, lm, ia) * gsl_sf_bessel_jl(l, x * qnu);
-				}
-			}
-		}
-		for (int ir = 0; ir < unit_cell_.atom(ia).num_mt_points(); ir++)
-		{
-			double x = unit_cell_.atom(ia).radial_grid(ir);
-			rhoylm(0, ir) += (v[0] - unit_cell_.atom(ia).type().free_atom_density(x)) / y00;
-		}
-		sht.convert(rhoylm, rho_->f_mt(ialoc));
-	}
-
-	t4.stop();
-
-	/* initialize density of free atoms (not smoothed) */
-	for (int iat = 0; iat < unit_cell_.num_atom_types(); iat++) unit_cell_.atom_type(iat).init_free_atom(false);
-
-	for (int ia = 0; ia < unit_cell_.num_atoms(); ia++)
-	{
-		auto p = unit_cell_.spl_num_atoms().location(ia);
-
-		if (p.second == ctx_.comm().rank())
-		{
-			/* add density of a free atom */
-			for (int ir = 0; ir < unit_cell_.atom(ia).num_mt_points(); ir++)
-			{
-				double x = unit_cell_.atom(ia).type().radial_grid(ir);
-				rho_->f_mt<local>(0, ir, p.first) += unit_cell_.atom(ia).type().free_atom_density(x) / y00;
-			}
-		}
-	}
-
-	/* initialize the magnetization */
-	if (ctx_.num_mag_dims())
-	{
-		for (int ialoc = 0; ialoc < unit_cell_.spl_num_atoms().local_size(); ialoc++)
-		{
-			int ia = unit_cell_.spl_num_atoms(ialoc);
-			vector3d<double> v = unit_cell_.atom(ia).vector_field();
-			double len = v.length();
-
-			int nmtp = unit_cell_.atom(ia).num_mt_points();
-			Spline<double> rho(unit_cell_.atom(ia).type().radial_grid());
-			double R = unit_cell_.atom(ia).mt_radius();
-			for (int ir = 0; ir < nmtp; ir++)
-			{
-				double x = unit_cell_.atom(ia).type().radial_grid(ir);
-				rho[ir] = rho_->f_mt<local>(0, ir, ialoc) * y00 * (1 - 3 * std::pow(x / R, 2) + 2 * std::pow(x / R, 3));
-			}
-
-			/* maximum magnetization which can be achieved if we smooth density towards MT boundary */
-			double q = fourpi * rho.interpolate().integrate(2);
-
-			/* if very strong initial magnetization is given */
-			if (q < len)
-			{
-				/* renormalize starting magnetization */
-				for (int x: {0, 1, 2}) v[x] *= (q / len);
-
-				len = q;
-			}
-
-			if (len > 1e-8)
-			{
-				for (int ir = 0; ir < nmtp; ir++)
-					magnetization_[0]->f_mt<local>(0, ir, ialoc) = rho[ir] * v[2] / q / y00;
-
-				if (ctx_.num_mag_dims() == 3)
-				{
-					for (int ir = 0; ir < nmtp; ir++)
-					{
-						magnetization_[1]->f_mt<local>(0, ir, ialoc) = rho[ir] * v[0] / q / y00;
-						magnetization_[2]->f_mt<local>(0, ir, ialoc) = rho[ir] * v[1] / q / y00;
-					}
-				}
-			}
-		}
-	}
-
-	// second part
-	rho_->sync_mt();
-
-	for (int i = 0; i < ctx_.num_mag_dims(); i++) magnetization_[i]->sync_mt();
-
-	#ifdef __PRINT_OBJECT_CHECKSUM
-	DUMP("checksum(rhomt): %18.10f", rho_->f_mt().checksum());
-	#endif
-
-	#ifdef __PRINT_OBJECT_HASH
-	DUMP("hash(rho) : %16llX", rho_->hash());
-	#endif
-	/* check initial charge */
-	std::vector<double> nel_mt;
-	double nel_it;
-	double nel = rho_->integrate(nel_mt, nel_it);
-	if (unit_cell_.num_electrons() > 1e-8 && std::abs(nel - unit_cell_.num_electrons()) / unit_cell_.num_electrons() > 1e-3)
-	{
-		std::stringstream s;
-		s << "wrong initial charge density" << std::endl
-		  << "  integral of the density : " << nel << std::endl
-		  << "  target number of electrons : " << unit_cell_.num_electrons();
-		WARNING(s);
-	}
+    splindex<block> spl_num_gvec(ctx_.gvec().num_gvec(), ctx_.comm().size(), ctx_.comm().rank());
+    
+    /* initialize smooth density of free atoms */
+    for (int iat = 0; iat < unit_cell_.num_atom_types(); iat++) unit_cell_.atom_type(iat).init_free_atom(true);
+    
+    /* compute radial integrals */
+    auto rho_radial_integrals = generate_rho_radial_integrals(0);
+    
+    /* compute contribution from free atoms to the interstitial density */
+    auto v = unit_cell_.make_periodic_function(rho_radial_integrals, ctx_.gvec());
+    
+#ifdef __PRINT_OBJECT_CHECKSUM
+    double_complex z = mdarray<double_complex, 1>(&v[0], ctx_.gvec().num_gvec()).checksum();
+    DUMP("checksum(rho_pw): %18.10f %18.10f", z.real(), z.imag());
+#endif
+    
+    /* set plane-wave coefficients of the charge density */
+    std::memcpy(&rho_->f_pw(0), &v[0], ctx_.gvec().num_gvec() * sizeof(double_complex));
+    /* convert charge deisnty to real space mesh */
+    rho_->fft_transform(1);
+    
+#ifdef __PRINT_OBJECT_CHECKSUM
+    DUMP("checksum(rho_rg): %18.10f", rho_->checksum_rg());
+#endif
+    
+#ifdef __PRINT_OBJECT_HASH
+    DUMP("hash(rhopw): %16llX", rho_->f_pw().hash());
+    DUMP("hash(rhoit): %16llX", rho_->f_it().hash());
+#endif
+    
+    /* remove possible negative noise */
+    for (int ir = 0; ir < ctx_.fft().local_size(); ir++)
+    {
+        if (rho_->f_rg(ir) < 0) rho_->f_rg(ir) = 0;
+    }
+    
+    int ngv_loc = spl_num_gvec.local_size();
+    
+    /* mapping between G-shell (global index) and a list of G-vectors (local index) */
+    std::map<int, std::vector<int> > gsh_map;
+    
+    for (int igloc = 0; igloc < ngv_loc; igloc++)
+    {
+        /* global index of the G-vector */
+        int ig = spl_num_gvec[igloc];
+        /* index of the G-vector shell */
+        int igsh = ctx_.gvec().shell(ig);
+        if (gsh_map.count(igsh) == 0) gsh_map[igsh] = std::vector<int>();
+        gsh_map[igsh].push_back(igloc);
+    }
+    
+    /* list of G-shells for the curent MPI rank */
+    std::vector<std::pair<int, std::vector<int> > > gsh_list;
+    for (auto& i: gsh_map) gsh_list.push_back(std::pair<int, std::vector<int> >(i.first, i.second));
+    
+    int lmax = ctx_.lmax_rho();
+    int lmmax = Utils::lmmax(lmax);
+    
+    sbessel_approx sba(unit_cell_, lmax, ctx_.gvec().shell_len(1), ctx_.gvec().shell_len(ctx_.gvec().num_shells() - 1), 1e-6);
+    
+    std::vector<double> gvec_len(gsh_list.size());
+    for (int i = 0; i < (int)gsh_list.size(); i++)
+    {
+        gvec_len[i] = ctx_.gvec().shell_len(gsh_list[i].first);
+    }
+    sba.approximate(gvec_len);
+    
+    auto l_by_lm = Utils::l_by_lm(lmax);
+    
+    std::vector<double_complex> zil(lmax + 1);
+    for (int l = 0; l <= lmax; l++) zil[l] = std::pow(double_complex(0, 1), l);
+    
+    runtime::Timer t3("sirius::Density::initial_density|znulm");
+    
+    mdarray<double_complex, 3> znulm(sba.nqnu_max(), lmmax, unit_cell_.num_atoms());
+    znulm.zero();
+    
+    auto gvec_ylm = mdarray<double_complex, 2>(lmmax, ngv_loc);
+    for (int igloc = 0; igloc < ngv_loc; igloc++)
+    {
+        int ig = spl_num_gvec[igloc];
+        auto rtp = SHT::spherical_coordinates(ctx_.gvec().cart(ig));
+        SHT::spherical_harmonics(lmax, rtp[1], rtp[2], &gvec_ylm(0, igloc));
+    }
+    
+#pragma omp parallel for
+    for (int ia = 0; ia < unit_cell_.num_atoms(); ia++)
+    {
+        int iat = unit_cell_.atom(ia).type_id();
+        
+        /* loop over local fraction of G-shells */
+        for (int i = 0; i < static_cast<int>(gsh_list.size()); i++)
+        {
+            auto& gv = gsh_list[i].second;
+            
+            /* loop over G-vectors */
+            for (int igloc: gv)
+            {
+                /* global index of the G-vector */
+                int ig = spl_num_gvec[igloc];
+                
+                auto z1 = ctx_.gvec_phase_factor(ig, ia) * v[ig] * fourpi;
+                
+                for (int lm = 0; lm < lmmax; lm++)
+                {
+                    int l = l_by_lm[lm];
+                    
+                    /* number of expansion coefficients */
+                    int nqnu = sba.nqnu(l, iat);
+                    
+                    auto z2 = z1 * zil[l] * gvec_ylm(lm, igloc);
+                    
+                    for (int iq = 0; iq < nqnu; iq++) znulm(iq, lm, ia) += z2 * sba.coeff(iq, i, l, iat);
+                }
+            }
+        }
+    }
+    ctx_.comm().allreduce(znulm.at<CPU>(), (int)znulm.size());
+    t3.stop();
+    
+#ifdef __PRINT_OBJECT_CHECKSUM
+    double_complex z3 = znulm.checksum();
+    DUMP("checksum(znulm): %18.10f %18.10f", std::real(z3), std::imag(z3));
+#endif
+    
+    runtime::Timer t4("sirius::Density::initial_density|rholm");
+    
+    SHT sht(lmax);
+    
+    for (int ialoc = 0; ialoc < unit_cell_.spl_num_atoms().local_size(); ialoc++)
+    {
+        int ia = unit_cell_.spl_num_atoms(ialoc);
+        int iat = unit_cell_.atom(ia).type_id();
+        
+        Spheric_function<spectral, double_complex> rhoylm(lmmax, unit_cell_.atom(ia).radial_grid());
+        rhoylm.zero();
+#pragma omp parallel for
+        for (int lm = 0; lm < lmmax; lm++)
+        {
+            int l = l_by_lm[lm];
+            for (int iq = 0; iq < sba.nqnu(l, iat); iq++)
+            {
+                double qnu = sba.qnu(iq, l, iat);
+                
+                for (int ir = 0; ir < unit_cell_.atom(ia).num_mt_points(); ir++)
+                {
+                    double x = unit_cell_.atom(ia).radial_grid(ir);
+                    rhoylm(lm, ir) += znulm(iq, lm, ia) * gsl_sf_bessel_jl(l, x * qnu);
+                }
+            }
+        }
+        for (int ir = 0; ir < unit_cell_.atom(ia).num_mt_points(); ir++)
+        {
+            double x = unit_cell_.atom(ia).radial_grid(ir);
+            rhoylm(0, ir) += (v[0] - unit_cell_.atom(ia).type().free_atom_density(x)) / y00;
+        }
+        rho_->f_mt(ialoc) = convert(rhoylm);
+    }
+    
+    t4.stop();
+    
+    /* initialize density of free atoms (not smoothed) */
+    for (int iat = 0; iat < unit_cell_.num_atom_types(); iat++) unit_cell_.atom_type(iat).init_free_atom(false);
+    
+    for (int ia = 0; ia < unit_cell_.num_atoms(); ia++)
+    {
+        auto p = unit_cell_.spl_num_atoms().location(ia);
+        
+        if (p.second == ctx_.comm().rank())
+        {
+            /* add density of a free atom */
+            for (int ir = 0; ir < unit_cell_.atom(ia).num_mt_points(); ir++)
+            {
+                double x = unit_cell_.atom(ia).type().radial_grid(ir);
+                rho_->f_mt<local>(0, ir, p.first) += unit_cell_.atom(ia).type().free_atom_density(x) / y00;
+            }
+        }
+    }
+    
+    /* initialize the magnetization */
+    if (ctx_.num_mag_dims())
+    {
+        for (int ialoc = 0; ialoc < unit_cell_.spl_num_atoms().local_size(); ialoc++)
+        {
+            int ia = unit_cell_.spl_num_atoms(ialoc);
+            vector3d<double> v = unit_cell_.atom(ia).vector_field();
+            double len = v.length();
+            
+            int nmtp = unit_cell_.atom(ia).num_mt_points();
+            Spline<double> rho(unit_cell_.atom(ia).type().radial_grid());
+            double R = unit_cell_.atom(ia).mt_radius();
+            for (int ir = 0; ir < nmtp; ir++)
+            {
+                double x = unit_cell_.atom(ia).type().radial_grid(ir);
+                rho[ir] = rho_->f_mt<local>(0, ir, ialoc) * y00 * (1 - 3 * std::pow(x / R, 2) + 2 * std::pow(x / R, 3));
+            }
+            
+            /* maximum magnetization which can be achieved if we smooth density towards MT boundary */
+            double q = fourpi * rho.interpolate().integrate(2);
+            
+            /* if very strong initial magnetization is given */
+            if (q < len)
+            {
+                /* renormalize starting magnetization */
+                for (int x: {0, 1, 2}) v[x] *= (q / len);
+                
+                len = q;
+            }
+            
+            if (len > 1e-8)
+            {
+                for (int ir = 0; ir < nmtp; ir++)
+                    magnetization_[0]->f_mt<local>(0, ir, ialoc) = rho[ir] * v[2] / q / y00;
+                
+                if (ctx_.num_mag_dims() == 3)
+                {
+                    for (int ir = 0; ir < nmtp; ir++)
+                    {
+                        magnetization_[1]->f_mt<local>(0, ir, ialoc) = rho[ir] * v[0] / q / y00;
+                        magnetization_[2]->f_mt<local>(0, ir, ialoc) = rho[ir] * v[1] / q / y00;
+                    }
+                }
+            }
+        }
+    }
+
 }
 
 
