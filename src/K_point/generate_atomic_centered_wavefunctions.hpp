// TODO: pass a list of atomic orbitals to generate
//       this list should contain: index of atom, index of wave-function and some flag to indicate if we average
//       wave-functions in case of spin-orbit; this should be sufficient to generate a desired sub-set of atomic wave-functions

inline void K_point::generate_atomic_centered_wavefunctions_aux(const int         num_ao__,
                                                                Wave_functions&   phi,
                                                                std::vector<int>& offset,
                                                                const bool        hubbard)
{
    if (!num_ao__) {
        return;
    }

    int lmax{0};
    for (int iat = 0; iat < unit_cell_.num_atom_types(); iat++) {
        auto& atom_type = unit_cell_.atom_type(iat);
        lmax = std::max(lmax, atom_type.lmax_ps_atomic_wf());
    }
    lmax = std::max(lmax, unit_cell_.lmax());

    #pragma omp parallel for schedule(static)
    for (int igk_loc = 0; igk_loc < this->num_gkvec_loc(); igk_loc++) {
        /* global index of G+k vector */
        int igk = this->idxgk(igk_loc);
        /* vs = {r, theta, phi} */
        auto vs = SHT::spherical_coordinates(this->gkvec().gkvec_cart(igk));
        /* compute real spherical harmonics for G+k vector */
        std::vector<double> rlm(utils::lmmax(lmax));
        SHT::spherical_harmonics(lmax, vs[1], vs[2], &rlm[0]);
        /* get values of radial integrals for a given G+k vector length */
        std::vector<mdarray<double, 1>> ri_values(unit_cell_.num_atom_types());
        for (int iat = 0; iat < unit_cell_.num_atom_types(); iat++) {
            ri_values[iat] = ctx_.atomic_wf_ri().values(iat, vs[0]);
        }

        int n{0};
        for (int ia = 0; ia < unit_cell_.num_atoms(); ia++) {
            auto phase        = twopi * dot(gkvec().gkvec(igk), unit_cell_.atom(ia).position());
            auto phase_factor = std::exp(double_complex(0.0, phase));
            auto& atom_type   = unit_cell_.atom(ia).type();
            if (!hubbard) {
                for (int i = 0; i < atom_type.num_ps_atomic_wf(); i++) {
                    auto l = std::abs(atom_type.ps_atomic_wf(i).first);
                    auto z = std::pow(double_complex(0, -1), l) * fourpi / std::sqrt(unit_cell_.omega());
                    for (int m = -l; m <= l; m++) {
                        int lm = utils::lm(l, m);
                        phi.pw_coeffs(0).prime(igk_loc, n) = z * std::conj(phase_factor) * rlm[lm] * ri_values[atom_type.id()][i];
                        n++;
                    }
                } // i
            } else {
                if (atom_type.hubbard_correction()) {
                    if (atom_type.spin_orbit_coupling()) {
                        // one channel only now
                        for (int i = 0; i < 2; i++) {
                            auto &orb = atom_type.hubbard_orbital(i);
                            const int l = std::abs(orb.hubbard_l());
                            auto z = std::pow(double_complex(0, -1), l) * fourpi / std::sqrt(unit_cell_.omega());
                            for (int m = -l; m <= l; m++) {
                                int lm = Utils::lm_by_l_m(l, m);
                                phi.pw_coeffs(0).prime(igk_loc, offset[ia] + l + m) += 0.5 * z * std::conj(phase_factor) * rlm[lm] * ri_values[atom_type.id()][orb.rindex()];

                                phi.pw_coeffs(1).prime(igk_loc, offset[ia] + 3 * l + m + 1) += 0.5 * z * std::conj(phase_factor) * rlm[lm] * ri_values[atom_type.id()][orb.rindex()];
                            }
                        }
                    } else {
                        // add the loop over different channels. need to compute the offsets accordingly
                        for (int channel = 0, offset__ = 0; channel < atom_type.number_of_hubbard_channels(); channel++) {
                            auto &orb = atom_type.hubbard_orbital(channel);
                            const int l = std::abs(orb.hubbard_l());
                            auto z = std::pow(double_complex(0, -1), l) * fourpi / std::sqrt(unit_cell_.omega());
                            for (int m = -l; m <= l; m++) {
<<<<<<< HEAD
                                int lm = Utils::lm_by_l_m(l, m);
                                phi.pw_coeffs(0).prime(igk_loc, offset[ia] + offset__  + l + m) = z * std::conj(phase_factor) * rlm[lm] * ri_values[atom_type.id()][orb.rindex()];
                                if (ctx_.num_mag_dims() == 3) {
                                    phi.pw_coeffs(1).prime(igk_loc, offset[ia] + offset__  + 3 * l + m + 1) = z * std::conj(phase_factor) * rlm[lm] * ri_values[atom_type.id()][orb.rindex()];
=======
                                int lm = utils::lm(l, m);
                                if (atom_type.spin_orbit_coupling()) {
                                    phi.pw_coeffs(0).prime(igk_loc, offset[ia] + l + m) += 0.5 * z * std::conj(phase_factor) * rlm[lm] * ri_values[atom_type.id()][i];
                                    phi.pw_coeffs(1).prime(igk_loc, offset[ia] + 3 * l + m + 1) += 0.5 * z * std::conj(phase_factor) * rlm[lm] * ri_values[atom_type.id()][i];
                                } else {
                                    phi.pw_coeffs(0).prime(igk_loc, offset[ia] + l + m) = z * std::conj(phase_factor) * rlm[lm] * ri_values[atom_type.id()][i];
                                    if (ctx_.num_mag_dims() == 3) {
                                        phi.pw_coeffs(1).prime(igk_loc, offset[ia] + 3 * l + m + 1) = z * std::conj(phase_factor) * rlm[lm] * ri_values[atom_type.id()][i];
                                    }
>>>>>>> c5f849b0
                                }
                            }
                            offset__ += (ctx_.num_mag_dims() == 3) ? (2 * (2 * l + 1)) : (2 * l + 1);
                        }
                    }
                }
            }
        }
    } // igk_loc
}

inline void K_point::generate_atomic_centered_wavefunctions(const int num_ao__, Wave_functions& phi)
{
    std::vector<int> vs(1, 0);
    generate_atomic_centered_wavefunctions_aux(num_ao__, phi, vs, false);
}

inline void K_point::compute_gradient_wavefunctions(Wave_functions& phi,
                                                    const int       starting_position_i,
                                                    const int       num_wf,
                                                    Wave_functions& dphi,
                                                    const int       starting_position_j,
                                                    const int       direction) {
    std::vector<double_complex> qalpha(this->num_gkvec_loc());

    for (int igk_loc = 0; igk_loc < this->num_gkvec_loc(); igk_loc++) {
        int igk           = this->idxgk(igk_loc);
        auto G            = this->gkvec().gkvec_cart(igk);
        qalpha[igk_loc] = double_complex(0.0, -G[direction]);
    }

    #pragma omp parallel for schedule(static)
    for (int nphi = 0; nphi < num_wf; nphi++) {
        for (int ispn = 0; ispn < phi.num_sc(); ispn++) {
            for (int igk_loc = 0; igk_loc < this->num_gkvec_loc(); igk_loc++) {
                dphi.pw_coeffs(ispn).prime(igk_loc, nphi + starting_position_j) = qalpha[igk_loc] * phi.pw_coeffs(ispn).prime(igk_loc, nphi + starting_position_i);
            }
        }
    }
}<|MERGE_RESOLUTION|>--- conflicted
+++ resolved
@@ -57,7 +57,7 @@
                             const int l = std::abs(orb.hubbard_l());
                             auto z = std::pow(double_complex(0, -1), l) * fourpi / std::sqrt(unit_cell_.omega());
                             for (int m = -l; m <= l; m++) {
-                                int lm = Utils::lm_by_l_m(l, m);
+                                int lm = Utils::lm(l, m);
                                 phi.pw_coeffs(0).prime(igk_loc, offset[ia] + l + m) += 0.5 * z * std::conj(phase_factor) * rlm[lm] * ri_values[atom_type.id()][orb.rindex()];
 
                                 phi.pw_coeffs(1).prime(igk_loc, offset[ia] + 3 * l + m + 1) += 0.5 * z * std::conj(phase_factor) * rlm[lm] * ri_values[atom_type.id()][orb.rindex()];
@@ -70,22 +70,10 @@
                             const int l = std::abs(orb.hubbard_l());
                             auto z = std::pow(double_complex(0, -1), l) * fourpi / std::sqrt(unit_cell_.omega());
                             for (int m = -l; m <= l; m++) {
-<<<<<<< HEAD
-                                int lm = Utils::lm_by_l_m(l, m);
+                                int lm = Utils::lm(l, m);
                                 phi.pw_coeffs(0).prime(igk_loc, offset[ia] + offset__  + l + m) = z * std::conj(phase_factor) * rlm[lm] * ri_values[atom_type.id()][orb.rindex()];
                                 if (ctx_.num_mag_dims() == 3) {
                                     phi.pw_coeffs(1).prime(igk_loc, offset[ia] + offset__  + 3 * l + m + 1) = z * std::conj(phase_factor) * rlm[lm] * ri_values[atom_type.id()][orb.rindex()];
-=======
-                                int lm = utils::lm(l, m);
-                                if (atom_type.spin_orbit_coupling()) {
-                                    phi.pw_coeffs(0).prime(igk_loc, offset[ia] + l + m) += 0.5 * z * std::conj(phase_factor) * rlm[lm] * ri_values[atom_type.id()][i];
-                                    phi.pw_coeffs(1).prime(igk_loc, offset[ia] + 3 * l + m + 1) += 0.5 * z * std::conj(phase_factor) * rlm[lm] * ri_values[atom_type.id()][i];
-                                } else {
-                                    phi.pw_coeffs(0).prime(igk_loc, offset[ia] + l + m) = z * std::conj(phase_factor) * rlm[lm] * ri_values[atom_type.id()][i];
-                                    if (ctx_.num_mag_dims() == 3) {
-                                        phi.pw_coeffs(1).prime(igk_loc, offset[ia] + 3 * l + m + 1) = z * std::conj(phase_factor) * rlm[lm] * ri_values[atom_type.id()][i];
-                                    }
->>>>>>> c5f849b0
                                 }
                             }
                             offset__ += (ctx_.num_mag_dims() == 3) ? (2 * (2 * l + 1)) : (2 * l + 1);
