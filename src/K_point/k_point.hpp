// Copyright (c) 2013-2018 Anton Kozhevnikov, Thomas Schulthess
// All rights reserved.
//
// Redistribution and use in source and binary forms, with or without modification, are permitted provided that
// the following conditions are met:
//
// 1. Redistributions of source code must retain the above copyright notice, this list of conditions and the
//    following disclaimer.
// 2. Redistributions in binary form must reproduce the above copyright notice, this list of conditions
//    and the following disclaimer in the documentation and/or other materials provided with the distribution.
//
// THIS SOFTWARE IS PROVIDED BY THE COPYRIGHT HOLDERS AND CONTRIBUTORS "AS IS" AND ANY EXPRESS OR IMPLIED
// WARRANTIES, INCLUDING, BUT NOT LIMITED TO, THE IMPLIED WARRANTIES OF MERCHANTABILITY AND FITNESS FOR A
// PARTICULAR PURPOSE ARE DISCLAIMED. IN NO EVENT SHALL THE COPYRIGHT HOLDER OR CONTRIBUTORS BE LIABLE FOR
// ANY DIRECT, INDIRECT, INCIDENTAL, SPECIAL, EXEMPLARY, OR CONSEQUENTIAL DAMAGES (INCLUDING, BUT NOT LIMITED TO,
// PROCUREMENT OF SUBSTITUTE GOODS OR SERVICES; LOSS OF USE, DATA, OR PROFITS; OR BUSINESS INTERRUPTION) HOWEVER
// CAUSED AND ON ANY THEORY OF LIABILITY, WHETHER IN CONTRACT, STRICT LIABILITY, OR TORT (INCLUDING NEGLIGENCE OR
// OTHERWISE) ARISING IN ANY WAY OUT OF THE USE OF THIS SOFTWARE, EVEN IF ADVISED OF THE POSSIBILITY OF SUCH DAMAGE.

/** \file k_point.hpp
 *
 *  \brief Contains definition and partial implementation of sirius::K_point class.
 */

#ifndef __K_POINT_HPP__
#define __K_POINT_HPP__

#include "matching_coefficients.hpp"
#include "Beta_projectors/beta_projectors.hpp"
#include "wave_functions.hpp"

namespace sirius {

/// K-point related variables and methods.
/** \image html wf_storage.png "Wave-function storage"
 *  \image html fv_eigen_vectors.png "First-variational eigen vectors" */
class K_point
{
  private:
    /// Simulation context.
    Simulation_context& ctx_;

    /// Unit cell object.
    Unit_cell const& unit_cell_;

    /// Weight of k-point.
    double weight_;

    /// Fractional k-point coordinates.
    vector3d<double> vk_;

    /// List of G-vectors with |G+k| < cutoff.
    std::unique_ptr<Gvec> gkvec_;

    /// G-vector distribution for the FFT transformation.
    std::unique_ptr<Gvec_partition> gkvec_partition_;

    std::unique_ptr<spfft::Transform> spfft_transform_;

    /// First-variational eigen values
    std::vector<double> fv_eigen_values_;

    /// First-variational eigen vectors, distributed over 2D BLACS grid.
    dmatrix<double_complex> fv_eigen_vectors_;

    /// First-variational eigen vectors, distributed in slabs.
    std::unique_ptr<Wave_functions> fv_eigen_vectors_slab_;

    /// Lowest eigen-vectors of the LAPW overlap matrix with small aigen-values.
    std::unique_ptr<Wave_functions> singular_components_;

    /// Second-variational eigen vectors.
    /** Second-variational eigen-vectors are stored as one or two \f$ N_{fv} \times N_{fv} \f$ matrices in
     *  case of non-magnetic or collinear magnetic case or as a single \f$ 2 N_{fv} \times 2 N_{fv} \f$
     *  matrix in case of general non-collinear magnetism. */
    dmatrix<double_complex> sv_eigen_vectors_[2];

    /// Full-diagonalization eigen vectors.
    mdarray<double_complex, 2> fd_eigen_vectors_;

    /// First-variational states.
    std::unique_ptr<Wave_functions> fv_states_{nullptr};

    /// Two-component (spinor) wave functions describing the bands.
    std::unique_ptr<Wave_functions> spinor_wave_functions_{nullptr};

    /// Two-component (spinor) hubbard wave functions where the S matrix is applied (if ppus).
    std::unique_ptr<Wave_functions> hubbard_wave_functions_{nullptr};

    /// Band occupation numbers.
    mdarray<double, 2> band_occupancies_;

    /// Band energies.
    mdarray<double, 2> band_energies_;

    /// LAPW matching coefficients for the row G+k vectors.
    /** Used to setup the distributed LAPW Hamiltonian and overlap matrices. */
    std::unique_ptr<Matching_coefficients> alm_coeffs_row_{nullptr};

    /// LAPW matching coefficients for the column G+k vectors.
    /** Used to setup the distributed LAPW Hamiltonian and overlap matrices. */
    std::unique_ptr<Matching_coefficients> alm_coeffs_col_{nullptr};

    /// LAPW matching coefficients for the local set G+k vectors.
    std::unique_ptr<Matching_coefficients> alm_coeffs_loc_{nullptr};

    /// Mapping between local row and global G+k vecotor index.
    /** Used by matching_coefficients class. */
    std::vector<int> igk_row_;

    /// Mapping between local column and global G+k vecotor index.
    /** Used by matching_coefficients class. */
    std::vector<int> igk_col_;

    /// Mapping between local and global G+k vecotor index.
    /** Used by matching_coefficients class. */
    std::vector<int> igk_loc_;

    /// Number of G+k vectors distributed along rows of MPI grid
    int num_gkvec_row_{0};

    /// Number of G+k vectors distributed along columns of MPI grid
    int num_gkvec_col_{0};

    /// Offset of the local fraction of G+k vectors in the global index.
    int gkvec_offset_{0};

    /// Basis descriptors distributed between rows of the 2D MPI grid.
    /** This is a local array. Only MPI ranks belonging to the same column have identical copies of this array. */
    std::vector<lo_basis_descriptor> lo_basis_descriptors_row_;

    /// Basis descriptors distributed between columns of the 2D MPI grid.
    /** This is a local array. Only MPI ranks belonging to the same row have identical copies of this array. */
    std::vector<lo_basis_descriptor> lo_basis_descriptors_col_;

    /// List of columns of the Hamiltonian and overlap matrix lo block (local index) for a given atom.
    std::vector<std::vector<int>> atom_lo_cols_;

    /// list of rows of the Hamiltonian and overlap matrix lo block (local index) for a given atom
    std::vector<std::vector<int>> atom_lo_rows_;

    /// Imaginary unit to the power of l.
    std::vector<double_complex> zil_;

    /// Mapping between lm and l.
    std::vector<int> l_by_lm_;

    /// Column rank of the processors of ScaLAPACK/ELPA diagonalization grid.
    int rank_col_;

    /// Number of processors along the columns of the diagonalization grid.
    int num_ranks_col_;

    /// Row rank of the processors of ScaLAPACK/ELPA diagonalization grid.
    int rank_row_;

    /// Number of processors along the rows of the diagonalization grid.
    int num_ranks_row_;

    /// Beta projectors for a local set of G+k vectors.
    std::unique_ptr<Beta_projectors> beta_projectors_{nullptr};

    /// Beta projectors for row G+k vectors.
    /** Used to setup the full Hamiltonian in PP-PW case (for verification purpose only) */
    std::unique_ptr<Beta_projectors> beta_projectors_row_{nullptr};

    /// Beta projectors for column G+k vectors.
    /** Used to setup the full Hamiltonian in PP-PW case (for verification purpose only) */
    std::unique_ptr<Beta_projectors> beta_projectors_col_{nullptr};

    /// Preconditioner matrix for Chebyshev solver.
    mdarray<double_complex, 3> p_mtrx_;

    /// Communicator for parallelization inside k-point.
    /** This communicator is used to split G+k vectors and wave-functions. */
    Communicator const& comm_;

    /// Communicator between(!!) rows.
    Communicator const& comm_row_;

    /// Communicator between(!!) columns.
    Communicator const& comm_col_;

    /// Generate G+k and local orbital basis sets.
    void generate_gklo_basis();

    /// Test orthonormalization of first-variational states.
    void test_fv_states();

    /// Find G+k vectors within the cutoff.
    void generate_gkvec(double gk_cutoff__);

  public:
    /// Constructor
    K_point(Simulation_context& ctx__, double const* vk__, double weight__)
        : ctx_(ctx__)
        , unit_cell_(ctx_.unit_cell())
        , weight_(weight__)
        , comm_(ctx_.comm_band())
        , comm_row_(ctx_.blacs_grid().comm_row())
        , comm_col_(ctx_.blacs_grid().comm_col())
    {
        PROFILE("sirius::K_point::K_point");

        for (int x = 0; x < 3; x++) {
            vk_[x] = vk__[x];
        }

        band_occupancies_ = mdarray<double, 2>(ctx_.num_bands(), ctx_.num_spin_dims());
        band_occupancies_.zero();
        band_energies_ = mdarray<double, 2>(ctx_.num_bands(), ctx_.num_spin_dims());
        band_energies_.zero();

        num_ranks_row_ = comm_row_.size();
        num_ranks_col_ = comm_col_.size();

        rank_row_ = comm_row_.rank();
        rank_col_ = comm_col_.rank();
    }

    /// Initialize the k-point related arrays and data.
    void initialize(); // TODO: initialize from HDF5

<<<<<<< HEAD
    /// Update the reciprocal lattice vectors of the G+k array.
    void update();

    /// Generate first-variational states from eigen-vectors.
    /** APW+lo basis \f$ \varphi_{\mu {\bf k}}({\bf r}) = \{ \varphi_{\bf G+k}({\bf r}),
     *  \varphi_{j{\bf k}}({\bf r}) \} \f$ is used to expand first-variational wave-functions:
     *
     *  \f[
     *      \psi_{i{\bf k}}({\bf r}) = \sum_{\mu} c_{\mu i}^{\bf k} \varphi_{\mu \bf k}({\bf r}) =
     *      \sum_{{\bf G}}c_{{\bf G} i}^{\bf k} \varphi_{\bf G+k}({\bf r}) +
     *      \sum_{j}c_{j i}^{\bf k}\varphi_{j{\bf k}}({\bf r})
     *  \f]
     *
     *  Inside muffin-tins the expansion is converted into the following form:
     *  \f[
     *      \psi_{i {\bf k}}({\bf r})= \begin{array}{ll}
     *      \displaystyle \sum_{L} \sum_{\lambda=1}^{N_{\ell}^{\alpha}}
     *      F_{L \lambda}^{i {\bf k},\alpha}f_{\ell \lambda}^{\alpha}(r)
     *      Y_{\ell m}(\hat {\bf r}) & {\bf r} \in MT_{\alpha} \end{array}
     *  \f]
     *
     *  Thus, the total number of coefficients representing a wave-funstion is equal
     *  to the number of muffin-tin basis functions of the form \f$ f_{\ell \lambda}^{\alpha}(r)
     *  Y_{\ell m}(\hat {\bf r}) \f$ plust the number of G+k plane waves.
     *  First-variational states are obtained from the first-variational eigen-vectors and
     *  LAPW matching coefficients.
     *
     *  APW part:
     *  \f[
     *      \psi_{\xi j}^{\bf k} = \sum_{{\bf G}} Z_{{\bf G} j}^{\bf k} * A_{\xi}({\bf G+k})
     *  \f]
     */
    void generate_fv_states();

    /// Generate two-component spinor wave functions
    void generate_spinor_wave_functions();

    void generate_atomic_wave_functions(const sirius::basis_functions_index&, int, int, bool, sddk::Wave_functions&);

    void compute_gradient_wave_functions(Wave_functions& phi, const int starting_position_i, const int num_wf,
                                         Wave_functions& dphi, const int starting_position_j, const int direction);

    /// Save data to HDF5 file.
    void save(std::string const& name__, int id__) const;

    void load(HDF5_tree h5in, int id);

    //== void save_wave_functions(int id);

    //== void load_wave_functions(int id);

    /// Collect distributed first-variational vectors into a global array.
    void get_fv_eigen_vectors(mdarray<double_complex, 2>& fv_evec__) const;

    /// Collect distributed second-variational vectors into a global array.
    void get_sv_eigen_vectors(mdarray<double_complex, 2>& sv_evec) const
    {
        assert((int)sv_evec.size(0) == ctx_.num_bands());
        assert((int)sv_evec.size(1) == ctx_.num_bands());

        sv_evec.zero();

        if (!ctx_.need_sv()) {
            for (int i = 0; i < ctx_.num_fv_states(); i++) {
                sv_evec(i, i) = 1;
            }
            return;
=======
        /// Initialize the k-point related arrays and data.
        void initialize(); // TODO: initialize from HDF5

        /// Update the reciprocal lattice vectors of the G+k array.
        void update();

        /// Generate first-variational states from eigen-vectors.
        /** APW+lo basis \f$ \varphi_{\mu {\bf k}}({\bf r}) = \{ \varphi_{\bf G+k}({\bf r}),
         *  \varphi_{j{\bf k}}({\bf r}) \} \f$ is used to expand first-variational wave-functions:
         *
         *  \f[
         *      \psi_{i{\bf k}}({\bf r}) = \sum_{\mu} c_{\mu i}^{\bf k} \varphi_{\mu \bf k}({\bf r}) =
         *      \sum_{{\bf G}}c_{{\bf G} i}^{\bf k} \varphi_{\bf G+k}({\bf r}) +
         *      \sum_{j}c_{j i}^{\bf k}\varphi_{j{\bf k}}({\bf r})
         *  \f]
         *
         *  Inside muffin-tins the expansion is converted into the following form:
         *  \f[
         *      \psi_{i {\bf k}}({\bf r})= \begin{array}{ll}
         *      \displaystyle \sum_{L} \sum_{\lambda=1}^{N_{\ell}^{\alpha}}
         *      F_{L \lambda}^{i {\bf k},\alpha}f_{\ell \lambda}^{\alpha}(r)
         *      Y_{\ell m}(\hat {\bf r}) & {\bf r} \in MT_{\alpha} \end{array}
         *  \f]
         *
         *  Thus, the total number of coefficients representing a wave-funstion is equal
         *  to the number of muffin-tin basis functions of the form \f$ f_{\ell \lambda}^{\alpha}(r)
         *  Y_{\ell m}(\hat {\bf r}) \f$ plust the number of G+k plane waves.
         *  First-variational states are obtained from the first-variational eigen-vectors and
         *  LAPW matching coefficients.
         *
         *  APW part:
         *  \f[
         *      \psi_{\xi j}^{\bf k} = \sum_{{\bf G}} Z_{{\bf G} j}^{\bf k} * A_{\xi}({\bf G+k})
         *  \f]
         */
        void generate_fv_states();

        /// Generate two-component spinor wave functions
        void generate_spinor_wave_functions();

        void generate_atomic_wave_functions(const sirius::basis_functions_index&, int, int, bool, sddk::Wave_functions&);

        void compute_gradient_wave_functions(Wave_functions &phi,
                                             const int starting_position_i,
                                             const int num_wf,
                                             Wave_functions &dphi,
                                             const int starting_position_j,
                                             const int direction);

        /// Save data to HDF5 file.
        void save(std::string const& name__, int id__) const;

        void load(HDF5_tree h5in, int id);

        //== void save_wave_functions(int id);

        //== void load_wave_functions(int id);

        /// Collect distributed first-variational vectors into a global array.
        void get_fv_eigen_vectors(mdarray<double_complex, 2>& fv_evec__) const;

        /// Collect distributed second-variational vectors into a global array.
        void get_sv_eigen_vectors(mdarray<double_complex, 2>& sv_evec__) const
        {
            assert((int)sv_evec__.size(0) == ctx_.num_spins() * ctx_.num_fv_states());
            assert((int)sv_evec__.size(1) == ctx_.num_spins() * ctx_.num_fv_states());

            sv_evec__.zero();

            if (!ctx_.need_sv()) {
                for (int i = 0; i < ctx_.num_fv_states(); i++) {
                    sv_evec__(i, i) = 1;
                }
                return;
            }

            int nsp = (ctx_.num_mag_dims() == 3) ? 1 : ctx_.num_spins();

            for (int ispn = 0; ispn < nsp; ispn++) {
                int offs = ctx_.num_fv_states() * ispn;
                for (int jloc = 0; jloc < sv_eigen_vectors_[ispn].num_cols_local(); jloc++) {
                    int j = sv_eigen_vectors_[ispn].icol(jloc);
                    for (int iloc = 0; iloc < sv_eigen_vectors_[ispn].num_rows_local(); iloc++) {
                        int i = sv_eigen_vectors_[ispn].irow(iloc);
                        sv_evec__(i + offs, j + offs) = sv_eigen_vectors_[ispn](iloc, jloc);
                    }
                }
            }

            comm().allreduce(sv_evec__.at(memory_t::host), (int)sv_evec__.size());
>>>>>>> 257c79d0
        }

        int nsp = (ctx_.num_mag_dims() == 3) ? 1 : ctx_.num_spins();

<<<<<<< HEAD
        for (int ispn = 0; ispn < nsp; ispn++) {
            int offs = ctx_.num_fv_states() * ispn;
            for (int jloc = 0; jloc < sv_eigen_vectors_[ispn].num_cols_local(); jloc++) {
                int j = sv_eigen_vectors_[ispn].icol(jloc);
                for (int iloc = 0; iloc < sv_eigen_vectors_[ispn].num_rows_local(); iloc++) {
                    int i                       = sv_eigen_vectors_[ispn].irow(iloc);
                    sv_evec(i + offs, j + offs) = sv_eigen_vectors_[ispn](iloc, jloc);
=======
        ///// Get the number of bands
        //inline int num_bands() const
        //{
        //    return ctx_.num_bands();
        //}

        /// Get the number of occupied bands for each spin channel.
        inline int num_occupied_bands(int ispn__ = -1) const
        {
            for (int j = ctx_.num_bands() - 1; j >= 0; j--) {
                if (std::abs(band_occupancy(j, ispn__) * weight()) > 1e-14) {
                    return j + 1;
>>>>>>> 257c79d0
                }
            }
        }

        comm_.allreduce(sv_evec.at(memory_t::host), (int)sv_evec.size());
    }

    /// Test orthonormalization of spinor wave-functions
    void test_spinor_wave_functions(int use_fft);

    /// Get the number of bands
    inline int num_bands() const
    {
        return ctx_.num_bands();
    }

    /// Get the number of occupied bands for each spin channel.
    inline int num_occupied_bands(int ispn__ = -1) const
    {
        for (int j = ctx_.num_bands() - 1; j >= 0; j--) {
            if (std::abs(band_occupancy(j, ispn__) * weight()) > 1e-14) {
                return j + 1;
            }
        }
        return 0;
    }

    /// Total number of G+k vectors within the cutoff distance
    inline int num_gkvec() const
    {
        return gkvec_->num_gvec();
    }

    /// Get band energy.
    inline double band_energy(int j__, int ispn__) const
    {
        if (ctx_.num_mag_dims() == 3) {
            ispn__ = 0;
        }
        return band_energies_(j__, ispn__);
    }

    /// Set band energy.
    inline void band_energy(int j__, int ispn__, double e__)
    {
        if (ctx_.num_mag_dims() == 3) {
            ispn__ = 0;
        }
        band_energies_(j__, ispn__) = e__;
    }

    /// Get band occupancy.
    inline double band_occupancy(int j__, int ispn__) const
    {
        if (ctx_.num_mag_dims() == 3) {
            ispn__ = 0;
        }
        return band_occupancies_(j__, ispn__);
    }

    /// Set band occupancy.
    inline void band_occupancy(int j__, int ispn__, double occ__)
    {
        if (ctx_.num_mag_dims() == 3) {
            ispn__ = 0;
        }
        band_occupancies_(j__, ispn__) = occ__;
    }

    inline double fv_eigen_value(int i) const
    {
        return fv_eigen_values_[i];
    }

    void set_fv_eigen_values(double* eval)
    {
        std::memcpy(&fv_eigen_values_[0], eval, ctx_.num_fv_states() * sizeof(double));
    }

    /// Return weight of k-point.
    inline double weight() const
    {
        return weight_;
    }

    inline Wave_functions& fv_states()
    {
        assert(fv_states_ != nullptr);
        return *fv_states_;
    }

    inline Wave_functions& spinor_wave_functions()
    {
        assert(spinor_wave_functions_ != nullptr);
        return *spinor_wave_functions_;
    }

    inline Wave_functions& hubbard_wave_functions()
    {
        assert(hubbard_wave_functions_ != nullptr);
        return *hubbard_wave_functions_;
    }

    inline Wave_functions const& hubbard_wave_functions() const
    {
        assert(hubbard_wave_functions_ != nullptr);
        return *hubbard_wave_functions_;
    }

    inline void allocate_hubbard_wave_functions(int size)
    {
        if (hubbard_wave_functions_ != nullptr) {
            return;
        }
        const int num_sc        = ctx_.num_mag_dims() == 3 ? 2 : 1;
        hubbard_wave_functions_ = std::unique_ptr<Wave_functions>(
            new Wave_functions(gkvec_partition(), size, ctx_.preferred_memory_t(), num_sc));
    }

    inline bool hubbard_wave_functions_calculated()
    {
        return (hubbard_wave_functions_ != nullptr);
    }

    inline Wave_functions& singular_components()
    {
        return *singular_components_;
    }

    inline vector3d<double> vk() const
    {
        return vk_;
    }

    /// Basis size of LAPW+lo method.
    /** The total LAPW+lo basis size is equal to the sum of the number of LAPW functions and the total number
     *  of the local orbitals. */
    inline int gklo_basis_size() const
    {
        return num_gkvec() + unit_cell_.mt_lo_basis_size();
    }

    /// Local number of G+k vectors in case of flat distribution.
    inline int num_gkvec_loc() const
    {
        return gkvec().count();
    }

    /// Return global index of G+k vector.
    inline int idxgk(int igkloc__) const
    {
        return gkvec_offset_ + igkloc__;
    }

    /// Local number of G+k vectors for each MPI rank in the row of the 2D MPI grid.
    inline int num_gkvec_row() const
    {
        return num_gkvec_row_;
    }

    /// Local number of local orbitals for each MPI rank in the row of the 2D MPI grid.
    inline int num_lo_row() const
    {
        return static_cast<int>(lo_basis_descriptors_row_.size());
    }

    /// Local number of basis functions for each MPI rank in the row of the 2D MPI grid.
    inline int gklo_basis_size_row() const
    {
        return num_gkvec_row() + num_lo_row();
    }

    /// Local number of G+k vectors for each MPI rank in the column of the 2D MPI grid.
    inline int num_gkvec_col() const
    {
        return num_gkvec_col_;
    }

    /// Local number of local orbitals for each MPI rank in the column of the 2D MPI grid.
    inline int num_lo_col() const
    {
        return static_cast<int>(lo_basis_descriptors_col_.size());
    }

    /// Local number of basis functions for each MPI rank in the column of the 2D MPI grid.
    inline int gklo_basis_size_col() const
    {
        return num_gkvec_col() + num_lo_col();
    }

    inline lo_basis_descriptor const& lo_basis_descriptor_col(int idx) const
    {
        assert(idx >= 0 && idx < (int)lo_basis_descriptors_col_.size());
        return lo_basis_descriptors_col_[idx];
    }

    inline lo_basis_descriptor const& lo_basis_descriptor_row(int idx) const
    {
        assert(idx >= 0 && idx < (int)lo_basis_descriptors_row_.size());
        return lo_basis_descriptors_row_[idx];
    }

    inline int igk_loc(int idx__) const
    {
        return igk_loc_[idx__];
    }

    inline std::vector<int> const& igk_loc() const
    {
        return igk_loc_;
    }

    inline int igk_row(int idx__) const
    {
        return igk_row_[idx__];
    }

    inline std::vector<int> const& igk_row() const
    {
        return igk_row_;
    }

    inline int igk_col(int idx__) const
    {
        return igk_col_[idx__];
    }

    inline std::vector<int> const& igk_col() const
    {
        return igk_col_;
    }

    inline int num_ranks_row() const
    {
        return num_ranks_row_;
    }

    inline int rank_row() const
    {
        return rank_row_;
    }

    inline int num_ranks_col() const
    {
        return num_ranks_col_;
    }

    inline int rank_col() const
    {
        return rank_col_;
    }

    /// Number of MPI ranks for a given k-point
    inline int num_ranks() const
    {
        return comm_.size();
    }

    inline int rank() const
    {
        return comm_.rank();
    }

    /// Return number of lo columns for a given atom
    inline int num_atom_lo_cols(int ia) const
    {
        return (int)atom_lo_cols_[ia].size();
    }

    /// Return local index (for the current MPI rank) of a column for a given atom and column index within an atom
    inline int lo_col(int ia, int i) const
    {
        return atom_lo_cols_[ia][i];
    }

    /// Return number of lo rows for a given atom
    inline int num_atom_lo_rows(int ia) const
    {
        return (int)atom_lo_rows_[ia].size();
    }

    /// Return local index (for the current MPI rank) of a row for a given atom and row index within an atom
    inline int lo_row(int ia, int i) const
    {
        return atom_lo_rows_[ia][i];
    }

    inline dmatrix<double_complex>& fv_eigen_vectors()
    {
        return fv_eigen_vectors_;
    }

    inline Wave_functions& fv_eigen_vectors_slab()
    {
        return *fv_eigen_vectors_slab_;
    }

    inline dmatrix<double_complex>& sv_eigen_vectors(int ispn)
    {
        return sv_eigen_vectors_[ispn];
    }

    inline mdarray<double_complex, 2>& fd_eigen_vectors()
    {
        return fd_eigen_vectors_;
    }

    void bypass_sv()
    {
        std::memcpy(&band_energies_[0], &fv_eigen_values_[0], ctx_.num_fv_states() * sizeof(double));
    }

    inline Gvec const& gkvec() const
    {
        return *gkvec_;
    }

    inline Gvec_partition const& gkvec_partition() const
    {
        return *gkvec_partition_;
    }

    inline Matching_coefficients const& alm_coeffs_row()
    {
        return *alm_coeffs_row_;
    }

    inline Matching_coefficients const& alm_coeffs_col()
    {
        return *alm_coeffs_col_;
    }

    inline Matching_coefficients const& alm_coeffs_loc() const
    {
        return *alm_coeffs_loc_;
    }

    inline Communicator const& comm() const
    {
        return comm_;
    }

    inline Communicator const& comm_row() const
    {
        return comm_row_;
    }

    inline Communicator const& comm_col() const
    {
        return comm_col_;
    }

    inline double_complex p_mtrx(int xi1, int xi2, int iat) const
    {
        return p_mtrx_(xi1, xi2, iat);
    }

    inline mdarray<double_complex, 3>& p_mtrx()
    {
        return p_mtrx_;
    }

    Beta_projectors& beta_projectors()
    {
        assert(beta_projectors_ != nullptr);
        return *beta_projectors_;
    }

    Beta_projectors const& beta_projectors() const
    {
        assert(beta_projectors_ != nullptr);
        return *beta_projectors_;
    }

    Beta_projectors& beta_projectors_row()
    {
        assert(beta_projectors_ != nullptr);
        return *beta_projectors_row_;
    }

    Beta_projectors& beta_projectors_col()
    {
        assert(beta_projectors_ != nullptr);
        return *beta_projectors_col_;
    }

    Simulation_context const& ctx() const
    {
        return ctx_;
    }

    /// Print message from the root rank.
    template <typename... Args>
    inline void message(int level__, char const* label__, Args... args) const
    {
        if (this->comm().rank() == 0 && this->ctx().control().verbosity_ >= level__) {
            if (label__) {
                printf("[%s] ", label__);
            }
            printf(args...);
        }
    }

    spfft::Transform& spfft_transform()
    {
        return *spfft_transform_;
    }
};

} // namespace sirius

/** \page basis Basis functions for Kohn-Sham wave-functions expansion
 *
 *  \section basis1 LAPW+lo basis
 *
 *  LAPW+lo basis consists of two different sets of functions: LAPW functions \f$ \varphi_{{\bf G+k}} \f$ defined over
 *  entire unit cell:
 *  \f[
 *      \varphi_{{\bf G+k}}({\bf r}) = \left\{ \begin{array}{ll}
 *      \displaystyle \sum_{L} \sum_{\nu=1}^{O_{\ell}^{\alpha}} a_{L\nu}^{\alpha}({\bf G+k})u_{\ell \nu}^{\alpha}(r)
 *      Y_{\ell m}(\hat {\bf r}) & {\bf r} \in {\rm MT} \alpha \\
 *      \displaystyle \frac{1}{\sqrt  \Omega} e^{i({\bf G+k}){\bf r}} & {\bf r} \in {\rm I} \end{array} \right.
 *  \f]
 *  and Bloch sums of local orbitals defined inside muffin-tin spheres only:
 *  \f[
 *      \begin{array}{ll} \displaystyle \varphi_{j{\bf k}}({\bf r})=\sum_{{\bf T}} e^{i{\bf kT}}
 *      \varphi_{j}({\bf r - T}) & {\rm {\bf r} \in MT} \end{array}
 *  \f]
 *  Each local orbital is composed of radial and angular parts:
 *  \f[
 *      \varphi_{j}({\bf r}) = \phi_{\ell_j}^{\zeta_j,\alpha_j}(r) Y_{\ell_j m_j}(\hat {\bf r})
 *  \f]
 *  Radial part of local orbital is defined as a linear combination of radial functions (minimum two radial functions
 *  are required) such that local orbital vanishes at the sphere boundary:
 *  \f[
 *      \phi_{\ell}^{\zeta, \alpha}(r) = \sum_{p}\gamma_{p}^{\zeta,\alpha} u_{\ell \nu_p}^{\alpha}(r)
 *  \f]
 *
 *  Arbitrary number of local orbitals can be introduced for each angular quantum number (this is highlighted by
 *  the index \f$ \zeta \f$).
 *
 *  Radial functions are m-th order (with zero-order being a function itself) energy derivatives of the radial
 *  Schrödinger equation:
 *  \f[
 *      u_{\ell \nu}^{\alpha}(r) = \frac{\partial^{m_{\nu}}}{\partial^{m_{\nu}}E}u_{\ell}^{\alpha}(r,E)\Big|_{E=E_{\nu}}
 *  \f]
 */

/** \page data_dist K-point data distribution
 *
 *  \section data_dist1 "Panel" and "full" data storage
 *
 *  We have to deal with big arrays (matching coefficients, eigen vectors, wave functions, etc.) which may not fit
 *  into the memory of a single node. For some operations we need a "panel" distribution of data, where each
 *  MPI rank gets a local panel of block-cyclic distributed matrix. This way of storing data is necessary for the
 *  distributed PBLAS and ScaLAPACK operations.
 *
 */

#endif // __K_POINT_H__<|MERGE_RESOLUTION|>--- conflicted
+++ resolved
@@ -221,7 +221,6 @@
     /// Initialize the k-point related arrays and data.
     void initialize(); // TODO: initialize from HDF5
 
-<<<<<<< HEAD
     /// Update the reciprocal lattice vectors of the G+k array.
     void update();
 
@@ -277,151 +276,38 @@
     void get_fv_eigen_vectors(mdarray<double_complex, 2>& fv_evec__) const;
 
     /// Collect distributed second-variational vectors into a global array.
-    void get_sv_eigen_vectors(mdarray<double_complex, 2>& sv_evec) const
-    {
-        assert((int)sv_evec.size(0) == ctx_.num_bands());
-        assert((int)sv_evec.size(1) == ctx_.num_bands());
-
-        sv_evec.zero();
+    void get_sv_eigen_vectors(mdarray<double_complex, 2>& sv_evec__) const
+    {
+        assert((int)sv_evec__.size(0) == ctx_.num_spins() * ctx_.num_fv_states());
+        assert((int)sv_evec__.size(1) == ctx_.num_spins() * ctx_.num_fv_states());
+
+        sv_evec__.zero();
 
         if (!ctx_.need_sv()) {
             for (int i = 0; i < ctx_.num_fv_states(); i++) {
-                sv_evec(i, i) = 1;
+                sv_evec__(i, i) = 1;
             }
             return;
-=======
-        /// Initialize the k-point related arrays and data.
-        void initialize(); // TODO: initialize from HDF5
-
-        /// Update the reciprocal lattice vectors of the G+k array.
-        void update();
-
-        /// Generate first-variational states from eigen-vectors.
-        /** APW+lo basis \f$ \varphi_{\mu {\bf k}}({\bf r}) = \{ \varphi_{\bf G+k}({\bf r}),
-         *  \varphi_{j{\bf k}}({\bf r}) \} \f$ is used to expand first-variational wave-functions:
-         *
-         *  \f[
-         *      \psi_{i{\bf k}}({\bf r}) = \sum_{\mu} c_{\mu i}^{\bf k} \varphi_{\mu \bf k}({\bf r}) =
-         *      \sum_{{\bf G}}c_{{\bf G} i}^{\bf k} \varphi_{\bf G+k}({\bf r}) +
-         *      \sum_{j}c_{j i}^{\bf k}\varphi_{j{\bf k}}({\bf r})
-         *  \f]
-         *
-         *  Inside muffin-tins the expansion is converted into the following form:
-         *  \f[
-         *      \psi_{i {\bf k}}({\bf r})= \begin{array}{ll}
-         *      \displaystyle \sum_{L} \sum_{\lambda=1}^{N_{\ell}^{\alpha}}
-         *      F_{L \lambda}^{i {\bf k},\alpha}f_{\ell \lambda}^{\alpha}(r)
-         *      Y_{\ell m}(\hat {\bf r}) & {\bf r} \in MT_{\alpha} \end{array}
-         *  \f]
-         *
-         *  Thus, the total number of coefficients representing a wave-funstion is equal
-         *  to the number of muffin-tin basis functions of the form \f$ f_{\ell \lambda}^{\alpha}(r)
-         *  Y_{\ell m}(\hat {\bf r}) \f$ plust the number of G+k plane waves.
-         *  First-variational states are obtained from the first-variational eigen-vectors and
-         *  LAPW matching coefficients.
-         *
-         *  APW part:
-         *  \f[
-         *      \psi_{\xi j}^{\bf k} = \sum_{{\bf G}} Z_{{\bf G} j}^{\bf k} * A_{\xi}({\bf G+k})
-         *  \f]
-         */
-        void generate_fv_states();
-
-        /// Generate two-component spinor wave functions
-        void generate_spinor_wave_functions();
-
-        void generate_atomic_wave_functions(const sirius::basis_functions_index&, int, int, bool, sddk::Wave_functions&);
-
-        void compute_gradient_wave_functions(Wave_functions &phi,
-                                             const int starting_position_i,
-                                             const int num_wf,
-                                             Wave_functions &dphi,
-                                             const int starting_position_j,
-                                             const int direction);
-
-        /// Save data to HDF5 file.
-        void save(std::string const& name__, int id__) const;
-
-        void load(HDF5_tree h5in, int id);
-
-        //== void save_wave_functions(int id);
-
-        //== void load_wave_functions(int id);
-
-        /// Collect distributed first-variational vectors into a global array.
-        void get_fv_eigen_vectors(mdarray<double_complex, 2>& fv_evec__) const;
-
-        /// Collect distributed second-variational vectors into a global array.
-        void get_sv_eigen_vectors(mdarray<double_complex, 2>& sv_evec__) const
-        {
-            assert((int)sv_evec__.size(0) == ctx_.num_spins() * ctx_.num_fv_states());
-            assert((int)sv_evec__.size(1) == ctx_.num_spins() * ctx_.num_fv_states());
-
-            sv_evec__.zero();
-
-            if (!ctx_.need_sv()) {
-                for (int i = 0; i < ctx_.num_fv_states(); i++) {
-                    sv_evec__(i, i) = 1;
-                }
-                return;
-            }
-
-            int nsp = (ctx_.num_mag_dims() == 3) ? 1 : ctx_.num_spins();
-
-            for (int ispn = 0; ispn < nsp; ispn++) {
-                int offs = ctx_.num_fv_states() * ispn;
-                for (int jloc = 0; jloc < sv_eigen_vectors_[ispn].num_cols_local(); jloc++) {
-                    int j = sv_eigen_vectors_[ispn].icol(jloc);
-                    for (int iloc = 0; iloc < sv_eigen_vectors_[ispn].num_rows_local(); iloc++) {
-                        int i = sv_eigen_vectors_[ispn].irow(iloc);
-                        sv_evec__(i + offs, j + offs) = sv_eigen_vectors_[ispn](iloc, jloc);
-                    }
-                }
-            }
-
-            comm().allreduce(sv_evec__.at(memory_t::host), (int)sv_evec__.size());
->>>>>>> 257c79d0
         }
 
         int nsp = (ctx_.num_mag_dims() == 3) ? 1 : ctx_.num_spins();
 
-<<<<<<< HEAD
         for (int ispn = 0; ispn < nsp; ispn++) {
             int offs = ctx_.num_fv_states() * ispn;
             for (int jloc = 0; jloc < sv_eigen_vectors_[ispn].num_cols_local(); jloc++) {
                 int j = sv_eigen_vectors_[ispn].icol(jloc);
                 for (int iloc = 0; iloc < sv_eigen_vectors_[ispn].num_rows_local(); iloc++) {
-                    int i                       = sv_eigen_vectors_[ispn].irow(iloc);
-                    sv_evec(i + offs, j + offs) = sv_eigen_vectors_[ispn](iloc, jloc);
-=======
-        ///// Get the number of bands
-        //inline int num_bands() const
-        //{
-        //    return ctx_.num_bands();
-        //}
-
-        /// Get the number of occupied bands for each spin channel.
-        inline int num_occupied_bands(int ispn__ = -1) const
-        {
-            for (int j = ctx_.num_bands() - 1; j >= 0; j--) {
-                if (std::abs(band_occupancy(j, ispn__) * weight()) > 1e-14) {
-                    return j + 1;
->>>>>>> 257c79d0
+                    int i = sv_eigen_vectors_[ispn].irow(iloc);
+                    sv_evec__(i + offs, j + offs) = sv_eigen_vectors_[ispn](iloc, jloc);
                 }
             }
         }
 
-        comm_.allreduce(sv_evec.at(memory_t::host), (int)sv_evec.size());
+        comm().allreduce(sv_evec__.at(memory_t::host), (int)sv_evec__.size());
     }
 
     /// Test orthonormalization of spinor wave-functions
     void test_spinor_wave_functions(int use_fft);
-
-    /// Get the number of bands
-    inline int num_bands() const
-    {
-        return ctx_.num_bands();
-    }
 
     /// Get the number of occupied bands for each spin channel.
     inline int num_occupied_bands(int ispn__ = -1) const
