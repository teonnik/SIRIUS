--- conflicted
+++ resolved
@@ -397,38 +397,14 @@
             return *hubbard_wave_functions_;
         }
 
-<<<<<<< HEAD
         inline void allocate_hubbard_wave_functions(int size)
         {
-            if (hubbard_wave_functions_ != NULL)
+            if (hubbard_wave_functions_ != nullptr) {
                 return;
-            hubbard_wave_functions_ = std::unique_ptr<Wave_functions>(new Wave_functions(ctx_.processing_unit(),
-                                                                                              gkvec(),
-                                                                                              size,
-                                                                                              ctx_.num_spins()));
-=======
-        inline Wave_functions& hubbard_wave_functions_ppus()
-        {
-            return *hubbard_wave_functions_ppus_;
-        }
-
-        inline Wave_functions const& hubbard_wave_functions_ppus() const
-        {
-            return *hubbard_wave_functions_ppus_;
-        }
-
-        inline void allocate_hubbard_wave_functions(int size)
-        {
-            if (!ctx_.full_potential()) {
-                hubbard_wave_functions_ = std::unique_ptr<Wave_functions>(new Wave_functions(gkvec(),
-                                                                                             size,
-                                                                                             ctx_.num_spins()));
-
-                hubbard_wave_functions_ppus_ = std::unique_ptr<Wave_functions>(new Wave_functions(gkvec(),
-                                                                                                  size,
-                                                                                                  ctx_.num_spins()));
             }
->>>>>>> 76a1d788
+            hubbard_wave_functions_ = std::unique_ptr<Wave_functions>(new Wave_functions(gkvec(),
+                                                                                         size,
+                                                                                         ctx_.num_spins()));
         }
 
         inline bool hubbard_wave_functions_calculated()
