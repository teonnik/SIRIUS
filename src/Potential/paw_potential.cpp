--- conflicted
+++ resolved
@@ -111,11 +111,7 @@
         full_rho_lm_sf_new(0,ir) += invY00 * rho_core[ir];
     }
 
-<<<<<<< HEAD
-    Spheric_function<spatial,double> full_rho_tp_sf = transform(sht_,full_rho_lm_sf_new);
-=======
     Spheric_function<spatial,double> full_rho_tp_sf = transform(sht_.get(), full_rho_lm_sf_new);
->>>>>>> 493407f9
 
     // create potential in theta phi
     Spheric_function<spatial,double> vxc_tp_sf(sht_->num_points(), rgrid);
@@ -125,20 +121,12 @@
 
     xc_mt_nonmagnetic(rgrid, xc_func_, full_rho_lm_sf_new, full_rho_tp_sf, vxc_tp_sf, exc_tp_sf);
 
-<<<<<<< HEAD
-    out_atom_pot_sf += transform(sht_,vxc_tp_sf);
-=======
     out_atom_pot_sf += transform(sht_.get(), vxc_tp_sf);
->>>>>>> 493407f9
 
     //------------------------
     //--- calculate energy ---
     //------------------------
-<<<<<<< HEAD
-    Spheric_function<spectral,double> exc_lm_sf = transform( sht_, exc_tp_sf );
-=======
     Spheric_function<spectral,double> exc_lm_sf = transform(sht_.get(), exc_tp_sf );
->>>>>>> 493407f9
 
     return inner(exc_lm_sf, full_rho_lm_sf_new);
 }
@@ -183,13 +171,8 @@
     Spheric_function<spectral,double> rho_d_lm_sf =  0.5 * (full_rho_lm_sf_new - magnetization_Z_lm);
 
     // transform density to theta phi components
-<<<<<<< HEAD
-    Spheric_function<spatial,double> rho_u_tp_sf = transform( sht_, rho_u_lm_sf );
-    Spheric_function<spatial,double> rho_d_tp_sf = transform( sht_, rho_d_lm_sf );
-=======
     Spheric_function<spatial,double> rho_u_tp_sf = transform(sht_.get(), rho_u_lm_sf );
     Spheric_function<spatial,double> rho_d_tp_sf = transform(sht_.get(), rho_d_lm_sf );
->>>>>>> 493407f9
 
     // create potential in theta phi
     Spheric_function<spatial,double> vxc_u_tp_sf(sht_->num_points(), rgrid);
@@ -206,13 +189,8 @@
                    exc_tp_sf);
 
     // transform back in lm
-<<<<<<< HEAD
-    out_atom_pot_up_sf += transform( sht_, vxc_u_tp_sf);
-    out_atom_pot_dn_sf += transform( sht_, vxc_d_tp_sf);
-=======
     out_atom_pot_up_sf += transform(sht_.get(), vxc_u_tp_sf);
     out_atom_pot_dn_sf += transform(sht_.get(), vxc_d_tp_sf);
->>>>>>> 493407f9
 //////////////////////////////////////////////////////////////
 //  std::cout<<"\n UP "<<std::endl;
 //  for(int lm=0; lm<out_atom_pot_up_sf.angular_domain_size(); lm++)
@@ -237,11 +215,7 @@
     //------------------------
     //--- calculate energy ---
     //------------------------
-<<<<<<< HEAD
-    Spheric_function<spectral,double> exc_lm_sf = transform( sht_, exc_tp_sf );
-=======
     Spheric_function<spectral,double> exc_lm_sf = transform(sht_.get(), exc_tp_sf );
->>>>>>> 493407f9
 
     return inner(exc_lm_sf, full_rho_lm_sf_new);
 }
@@ -512,7 +486,12 @@
 
                     // add to atom Dij an integral of dij array
                     atom.d_mtrx(ib1,ib2,ispin) += lm3coef.coef * integrals(lm3coef.lm3, iqij, ispin);
-                    atom.d_mtrx(ib2,ib1,ispin) += lm3coef.coef * integrals(lm3coef.lm3, iqij, ispin);
+
+                }
+
+                if(ib1 != ib2)
+                {
+                    atom.d_mtrx(ib2,ib1,ispin) += atom.d_mtrx(ib1,ib2,ispin);
                 }
             }
         }
