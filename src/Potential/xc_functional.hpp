// Copyright (c) 2013-2016 Anton Kozhevnikov, Thomas Schulthess
// All rights reserved.
//
// Redistribution and use in source and binary forms, with or without modification, are permitted provided that
// the following conditions are met:
//
// 1. Redistributions of source code must retain the above copyright notice, this list of conditions and the
//    following disclaimer.
// 2. Redistributions in binary form must reproduce the above copyright notice, this list of conditions
//    and the following disclaimer in the documentation and/or other materials provided with the distribution.
//
// THIS SOFTWARE IS PROVIDED BY THE COPYRIGHT HOLDERS AND CONTRIBUTORS "AS IS" AND ANY EXPRESS OR IMPLIED
// WARRANTIES, INCLUDING, BUT NOT LIMITED TO, THE IMPLIED WARRANTIES OF MERCHANTABILITY AND FITNESS FOR A
// PARTICULAR PURPOSE ARE DISCLAIMED. IN NO EVENT SHALL THE COPYRIGHT HOLDER OR CONTRIBUTORS BE LIABLE FOR
// ANY DIRECT, INDIRECT, INCIDENTAL, SPECIAL, EXEMPLARY, OR CONSEQUENTIAL DAMAGES (INCLUDING, BUT NOT LIMITED TO,
// PROCUREMENT OF SUBSTITUTE GOODS OR SERVICES; LOSS OF USE, DATA, OR PROFITS; OR BUSINESS INTERRUPTION) HOWEVER
// CAUSED AND ON ANY THEORY OF LIABILITY, WHETHER IN CONTRACT, STRICT LIABILITY, OR TORT (INCLUDING NEGLIGENCE OR
// OTHERWISE) ARISING IN ANY WAY OUT OF THE USE OF THIS SOFTWARE, EVEN IF ADVISED OF THE POSSIBILITY OF SUCH DAMAGE.

/** \file xc_functional.hpp
 *
 *  \brief Contains implementation of sirius::XC_functional class.
 */

#ifndef __XC_FUNCTIONAL_HPP__
#define __XC_FUNCTIONAL_HPP__

#include <xc.h>
#include <string.h>
#include "xc_functional_base.hpp"
#include "SDDK/fft.hpp"
#if defined(__USE_VDWXC)
#include <vdwxc.h>
#if __HAVE_VDWXC_MPI
#include <vdwxc_mpi.h>
#endif
#endif

namespace sirius {

/// Interface class to Libxc.
    class XC_functional : public XC_functional_base
{
    private:
        // I can not use a generic void pointer because xc_func_type is a structure
        // while wdv_functional_ is a pointer over structure.
#if defined(__USE_VDWXC)
        vdwxc_data handler_vdw_{nullptr};
        bool vdw_functional_{false};
#endif
        /* forbid copy constructor */
        XC_functional(const XC_functional& src) = delete;

        /* forbid assigment operator */
        XC_functional& operator=(const XC_functional& src) = delete;

    public:
    /* we need the context because libvdwxc asks for lattice vectors and fft parameters */

    XC_functional(spfft::Transform const& fft__, const matrix3d<double>& lattice_vectors__,
                  const std::string libxc_name__, int num_spins__)
        :  XC_functional_base(libxc_name__, num_spins__)
        {

#if defined(__USE_VDWXC)
            /* return immediately if the functional_base class is initialized */
            if (this->libxc_initialized_) {
                return;
            }

            /* test if have van der walls functionals types */

            bool test = (libxc_name_ == "XC_FUNC_VDWDF");
            test = test || (libxc_name_ == "XC_FUNC_VDWDF2");
            test = test || (libxc_name_ == "XC_FUNC_VDWDFCX");

            int func_ = -1;

            if (libxc_name__ == "XC_FUNC_VDWDF") {
                func_ = FUNC_VDWDF;
            }

            if (libxc_name__ == "XC_FUNC_VDWDF2") {
                func_ = FUNC_VDWDF2;
            }

            if (libxc_name__ == "XC_FUNC_VDWDFCX") {
                func_ = FUNC_VDWDFCX;
            }

            if (test) {
                if (num_spins__ == 1) {
                    // non magnetic case
                    handler_vdw_ = vdwxc_new(func_);
                } else {
                    // magnetic case
                    handler_vdw_ = vdwxc_new_spin(func_);
                }

                if (!handler_vdw_) {
                    std::stringstream s;
                    s << "VDW functional lib could not be initialized";
                    TERMINATE(s);
                }

                double v1[3] = { lattice_vectors_(0, 0), lattice_vectors_(1, 0), lattice_vectors_(2, 0) };
                double v2[3] = { lattice_vectors_(0, 1), lattice_vectors_(1, 1), lattice_vectors_(2, 1) };
                double v3[3] = { lattice_vectors_(0, 2), lattice_vectors_(1, 2), lattice_vectors_(2, 2) };
                vdwxc_set_unit_cell(handler_vdw_,
                                    fft.size(0),
                                    fft.size(1),
                                    fft.size(2),
                                    v1[0], v1[1], v1[2],
                                    v2[0], v2[1], v2[2],
                                    v3[0], v3[1], v3[2]);

                if (fft.comm().size() == 1) {
                    vdwxc_init_serial(handler_vdw_);
                } else {
<<<<<<< HEAD
//#if VDWXC_FFTW_MPI
//                    vdwxc_init_mpi(handler_vdw_, fft.comm().mpi_comm());
//#else
=======
#if __HAVE_VDWXC_MPI
                    vdwxc_init_mpi(handler_vdw_, fft.comm().mpi_comm());
#else
>>>>>>> 499bb353
                    vdwxc_init_serial(handler_vdw_);
//#endif
                }
                vdw_functional_ = true;
                return;
            } else {
                /* it means that the functional does not exist either in vdw or xc libraries */
                std::stringstream s;
                s << "XC functional " << libxc_name__ << " is unknown";
                TERMINATE(s);
            }
#else
            if (this->libxc_initialized_) {
                return;
            } else {
                /* it means that the functional does not exist either in vdw or xc libraries */
                std::stringstream s;
                s << "XC functional " << libxc_name__ << " is unknown";
                TERMINATE(s);
            }
#endif /* __USE_VDWXC */
        }

    XC_functional(XC_functional&& src__)
        :XC_functional_base(std::move(src__))
        {
#if defined(__USE_VDWXC)
            this->handler_vdw_ = src__.handler_vdw_;
            this->vdw_functional_ = src__.vdw_functional_;
            src__.vdw_functional_ = false;
#endif
        }

    ~XC_functional()
        {
#if defined(__USE_VDWXC)
            if (this->vdw_functional_) {
                vdwxc_finalize(&this->handler_vdw_);
                this->vdw_functional_ = false;
                return;
            }
#endif
        }

        const std::string refs() const
        {
#if defined(__USE_VDWXC)
            std::stringstream s;
            if (vdw_functional_) {
                s << "==============================================================================\n";
                s << "                                                                              \n";
                s << "Warning : these functionals should be used in combination with GGA functionals\n";
                s << "                                                                              \n";
                s << "==============================================================================\n";
                s << "\n";
                s << "A. H. Larsen, M. Kuisma, J. Löfgren, Y. Pouillon, P. Erhart, and P. Hyldgaard, ";
                s << "Modelling Simul. Mater. Sci. Eng. 25, 065004 (2017) (10.1088/1361-651X/aa7320)\n";
                return s.str();
            }
#endif
            return XC_functional_base::refs();
        }

        int family() const
        {
#if defined(__USE_VDWXC)
            if (this->vdw_functional_ == true) {
                return XC_FAMILY_UNKNOWN;
            }
#endif
            return XC_functional_base::family();
        }

        bool is_vdw() const
        {
#if defined(__USE_VDWXC)
            return this->vdw_functional_;
#else
            return false;
#endif
        }
        int kind() const
        {

#if defined(__USE_VDWXC)
            if (this->vdw_functional_ == true) {
                return -1;
            }
#endif
            return XC_functional_base::kind();
        }

#if defined(__USE_VDWXC)
    /// get van der walls contribution for the exchange term
    void get_vdw(double* rho,
                 double* sigma,
                 double* vrho,
                 double* vsigma,
                 double* energy__)
        {
            if (!is_vdw()) {
                TERMINATE("Error wrong vdw XC");
            }
            energy__[0] = vdwxc_calculate(handler_vdw_, rho, sigma, vrho, vsigma);
        }

    /// get van der walls contribution to the exchange term magnetic case
    void get_vdw(double *rho_up, double *rho_down,
                 double *sigma_up, double *sigma_down,
                 double *vrho_up, double *vrho_down,
                 double *vsigma_up, double *vsigma_down,
                 double *energy__)
        {
            if (!is_vdw()) {
                TERMINATE("Error wrong XC");
            }

            energy__[0] = vdwxc_calculate_spin(handler_vdw_, rho_up, rho_down,
                                               sigma_up , sigma_down,
                                               vrho_up, vrho_down,
                                               vsigma_up, vsigma_down);
        }
#endif
};

}

#endif // __XC_FUNCTIONAL_H__<|MERGE_RESOLUTION|>--- conflicted
+++ resolved
@@ -117,17 +117,11 @@
                 if (fft.comm().size() == 1) {
                     vdwxc_init_serial(handler_vdw_);
                 } else {
-<<<<<<< HEAD
-//#if VDWXC_FFTW_MPI
-//                    vdwxc_init_mpi(handler_vdw_, fft.comm().mpi_comm());
-//#else
-=======
 #if __HAVE_VDWXC_MPI
                     vdwxc_init_mpi(handler_vdw_, fft.comm().mpi_comm());
 #else
->>>>>>> 499bb353
                     vdwxc_init_serial(handler_vdw_);
-//#endif
+#endif
                 }
                 vdw_functional_ = true;
                 return;
