--- conflicted
+++ resolved
@@ -399,15 +399,9 @@
                 if (atom.type().hubbard_correction()) {
                     const int lmax_at = 2 * atom.type().hubbard_orbital(0).hubbard_l() + 1;
                     for (int ii = 0; ii < lmax_at; ii++) {
-<<<<<<< HEAD
-                        int l1 = Utils::lm_by_l_m(atom.type().hubbard_orbital(0).hubbard_l(), ii - atom.type().hubbard_orbital(0).hubbard_l());
+                        int l1 = Utils::lm(atom.type().hubbard_orbital(0).hubbard_l(), ii - atom.type().hubbard_orbital(0).hubbard_l());
                         for (int ll = 0; ll < lmax_at; ll++) {
-                            int l2 = Utils::lm_by_l_m(atom.type().hubbard_orbital(0).hubbard_l(), ll - atom.type().hubbard_orbital(0).hubbard_l());
-=======
-                        int l1 = utils::lm(atom.type().hubbard_l(), ii - atom.type().hubbard_l());
-                        for (int ll = 0; ll < lmax_at; ll++) {
-                            int l2 = utils::lm(atom.type().hubbard_l(), ll - atom.type().hubbard_l());
->>>>>>> c5f849b0
+                            int l2 = Utils::lm(atom.type().hubbard_orbital(0).hubbard_l(), ll - atom.type().hubbard_orbital(0).hubbard_l());
                             mdarray<double_complex, 1> rot_spa(ctx_.num_spins() * ctx_.num_spins());
                             rot_spa.zero();
                             for (int s1 = 0; s1 < ctx_.num_spins(); s1++) {
@@ -416,15 +410,9 @@
                                     // A_ij B_jk C_kl
 
                                     for (int jj = 0; jj < lmax_at; jj++) {
-<<<<<<< HEAD
-                                        int l3 = Utils::lm_by_l_m(atom.type().hubbard_orbital(0).hubbard_l(), jj - atom.type().hubbard_orbital(0).hubbard_l());
+                                        int l3 = Utils::lm(atom.type().hubbard_orbital(0).hubbard_l(), jj - atom.type().hubbard_orbital(0).hubbard_l());
                                         for (int kk = 0; kk < lmax_at; kk++) {
-                                            int l4 = Utils::lm_by_l_m(atom.type().hubbard_orbital(0).hubbard_l(), kk - atom.type().hubbard_orbital(0).hubbard_l());
-=======
-                                        int l3 = utils::lm(atom.type().hubbard_l(), jj - atom.type().hubbard_l());
-                                        for (int kk = 0; kk < lmax_at; kk++) {
-                                            int l4 = utils::lm(atom.type().hubbard_l(), kk - atom.type().hubbard_l());
->>>>>>> c5f849b0
+                                            int l4 = Utils::lm(atom.type().hubbard_orbital(0).hubbard_l(), kk - atom.type().hubbard_orbital(0).hubbard_l());
                                             rot_spa(2 * s1 + s2) +=
                                                 std::conj(rotm(l1, l3)) *
                                                 occupancy_number_(jj, kk, (s1 == s2) * s1 + (s1 != s2) * (1 + 2 * s1 + s2), ia, 0) *
@@ -504,27 +492,15 @@
                     rot_spa.zero();
                     for (int ispn = 0; ispn < ctx_.num_spins(); ispn++) {
                         for (int ii = 0; ii < lmax_at; ii++) {
-<<<<<<< HEAD
-                            int l1 = Utils::lm_by_l_m(atom.type().hubbard_orbital(0).hubbard_l(), ii - atom.type().hubbard_orbital(0).hubbard_l());
+                            int l1 = Utils::lm(atom.type().hubbard_orbital(0).hubbard_l(), ii - atom.type().hubbard_orbital(0).hubbard_l());
                             for (int ll = 0; ll < lmax_at; ll++) {
-                                int l2 = Utils::lm_by_l_m(atom.type().hubbard_orbital(0).hubbard_l(), ll - atom.type().hubbard_orbital(0).hubbard_l());
+                                int l2 = Utils::lm(atom.type().hubbard_orbital(0).hubbard_l(), ll - atom.type().hubbard_orbital(0).hubbard_l());
                                 // symmetrization procedure
                                 // A_ij B_jk C_kl
                                 for (int kk = 0; kk < lmax_at; kk++) {
-                                    int l4 = Utils::lm_by_l_m(atom.type().hubbard_orbital(0).hubbard_l(), kk - atom.type().hubbard_orbital(0).hubbard_l());
+                                    int l4 = Utils::lm(atom.type().hubbard_orbital(0).hubbard_l(), kk - atom.type().hubbard_orbital(0).hubbard_l());
                                     for (int jj = 0; jj < lmax_at; jj++) {
-                                        int l3 = Utils::lm_by_l_m(atom.type().hubbard_orbital(0).hubbard_l(), jj - atom.type().hubbard_orbital(0).hubbard_l());
-=======
-                            int l1 = utils::lm(atom.type().hubbard_l(), ii - atom.type().hubbard_l());
-                            for (int ll = 0; ll < lmax_at; ll++) {
-                                int l2 = utils::lm(atom.type().hubbard_l(), ll - atom.type().hubbard_l());
-                                // symmetrization procedure
-                                // A_ij B_jk C_kl
-                                for (int kk = 0; kk < lmax_at; kk++) {
-                                    int l4 = utils::lm(atom.type().hubbard_l(), kk - atom.type().hubbard_l());
-                                    for (int jj = 0; jj < lmax_at; jj++) {
-                                        int l3 = utils::lm(atom.type().hubbard_l(), jj - atom.type().hubbard_l());
->>>>>>> c5f849b0
+                                        int l3 = Utils::lm(atom.type().hubbard_orbital(0).hubbard_l(), jj - atom.type().hubbard_orbital(0).hubbard_l());
                                         rot_spa(ii, kk) +=
                                             std::conj(rotm(l1, l3)) * occupancy_number_(jj, kk, ispn, ia, 0) * rotm(l2, l4) * alpha;
                                     }
